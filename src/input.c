--- conflicted
+++ resolved
@@ -222,12 +222,8 @@
             reb_read_dp7(&(r->ri_ias15.er) ,N3,inf);
         }
         r->simulationarchive_seek_first = ftell(inf);
-    }
-<<<<<<< HEAD
-=======
-    r->simulationarchive_seek_first = ftell(inf);
-    r->simulationarchive_filename = NULL;
->>>>>>> 17c8aff3
+        r->simulationarchive_filename = NULL;
+    }
     fclose(inf);
 }
 
