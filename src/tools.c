--- conflicted
+++ resolved
@@ -121,8 +121,6 @@
     return e_kin + e_pot + r->collisions_dE;
 }
 
-<<<<<<< HEAD
-=======
 struct reb_vec3d reb_tools_angular_momentum(const struct reb_simulation* const r){
 	const int N = r->N;
 	const struct reb_particle* restrict const particles = r->particles;
@@ -136,7 +134,6 @@
 	}
 	return L;
 }
->>>>>>> b4445597
 
 void reb_move_to_com(struct reb_simulation* const r){
     const int N_real = r->N - r->N_var;
