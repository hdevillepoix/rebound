--- conflicted
+++ resolved
@@ -333,7 +333,6 @@
 };
 /** @} */
 
-<<<<<<< HEAD
 struct reb_particle_int {
     __int128 x;
     __int128 y;
@@ -348,13 +347,12 @@
     unsigned int allocated_N;
     struct reb_particle_int* restrict p_curr;
 };
-=======
+
 /**
  * @defgroup MiscRebStructs 
  * @details Miscellaneous REBOUND structures
  * @{
 */
->>>>>>> 9c7c46cf
 
 /**
  * @brief Collision structure describing a single collision.
