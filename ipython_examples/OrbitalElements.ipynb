{
 "cells": [
  {
   "cell_type": "markdown",
   "metadata": {},
   "source": [
    "# Orbital Elements\n",
    "\n",
    "This tutorial gives you a quick overview on how orbital elements are handled in REBOUND. It is not a comprehensive introduction to orbital elements itself. \n",
    "\n",
    "We can add particles to a simulation by specifying cartesian components:"
   ]
  },
  {
   "cell_type": "code",
   "execution_count": 1,
   "metadata": {
    "collapsed": false
   },
   "outputs": [],
   "source": [
    "import rebound\n",
    "sim = rebound.Simulation()\n",
    "sim.add(m=1., x=1., vz=2.)"
   ]
  },
  {
   "cell_type": "markdown",
   "metadata": {},
   "source": [
    "Any components not passed automatically default to 0.  REBOUND can also accept orbital elements.  \n",
    "\n",
    "**Reference bodies**\n",
    "\n",
    "As a reminder, there is a one-to-one mapping between (x,y,z,vx,vy,vz) and orbital elements, and one should always specify what the orbital elements are referenced against (e.g., the central star, the system's barycenter, etc.).  The differences betwen orbital elements referenced to these centers differ by approximately the mass ratio of the largest body to the central mass.  By default, REBOUND always uses Jacobi elements, which for each particle are always referenced to the center of mass of all particles with lower index in the simulation.  This is a useful set for theoretical calculations, and gives a logical behavior as the mass ratio increase, e.g., in the case of a circumbinary planet.  Let's set up a binary by adding another particle to the simulation. In this case we initialize the particle not with Cartesian coordinates but orbital elements."
   ]
  },
  {
   "cell_type": "code",
   "execution_count": 2,
   "metadata": {
    "collapsed": false
   },
   "outputs": [
    {
     "name": "stdout",
     "output_type": "stream",
     "text": [
      "---------------------------------\n",
      "REBOUND version:     \t2.6.0\n",
<<<<<<< HEAD
      "REBOUND built on:    \tAug 26 2015 14:23:39\n",
=======
      "REBOUND built on:    \tAug 26 2015 10:59:37\n",
>>>>>>> 61da12ca
      "Number of particles: \t2\n",
      "Selected integrator: \tias15\n",
      "Simulation time:     \t0.000000\n",
      "Current timestep:    \t0.001000\n",
      "---------------------------------\n",
      "<rebound.Particle object, id=-1 m=1.0 x=1.0 y=0.0 z=0.0 vx=0.0 vy=0.0 vz=2.0>\n",
      "<rebound.Particle object, id=-1 m=1.0 x=2.0 y=0.0 z=0.0 vx=0.0 vy=1.41421356237 vz=2.0>\n",
      "---------------------------------\n"
     ]
    }
   ],
   "source": [
    "sim.add(m=1., a=1.)\n",
    "sim.status()"
   ]
  },
  {
   "cell_type": "markdown",
   "metadata": {},
   "source": [
    "We always have to pass a semimajor axis (to set a length scale), but any other elements are by default set to 0.  Notice that our second star has the same vz as the first one due to the default Jacobi elements.  Now we could add a distant planet on a circular orbit,"
   ]
  },
  {
   "cell_type": "code",
   "execution_count": 3,
   "metadata": {
    "collapsed": true
   },
   "outputs": [],
   "source": [
    "sim.add(m=1.e-3, a=100.)"
   ]
  },
  {
   "cell_type": "markdown",
   "metadata": {},
   "source": [
    "This planet is set up relative to the binary center of mass (again due to the Jacobi coordinates), which is probably what we want.  But imagine we now want to place a test mass in a tight orbit around the second star.  If we passed things as above, the orbital elements would be referenced to the binary/outer-planet center of mass.  We can override the default by explicitly passing a primary (any instance of the Particle class):"
   ]
  },
  {
   "cell_type": "code",
   "execution_count": 4,
   "metadata": {
    "collapsed": false
   },
   "outputs": [],
   "source": [
    "sim.add(primary=sim.particles[1], a=0.01)"
   ]
  },
  {
   "cell_type": "markdown",
   "metadata": {},
   "source": [
    "All simulations are performed in Cartesian elements, so to avoid the overhead, REBOUND does not update particles' orbital elements as the simulation progresses.  However, we can always calculate them when required with `sim.calculate_orbits()`.  **Note that REBOUND will always output angles in the range $[-\\pi,\\pi]$, except the inclination which is always in $[0,\\pi]$.**"
   ]
  },
  {
   "cell_type": "code",
   "execution_count": 5,
   "metadata": {
    "collapsed": false
   },
   "outputs": [
    {
     "name": "stdout",
     "output_type": "stream",
     "text": [
      "<rebound.Orbit instance, a=1.0000000000000002 e=2.220446049250313e-16 inc=0.0 Omega=0.0 omega=0.0 f=0.0>\n",
      "<rebound.Orbit instance, a=100.0000000000001 e=1.0403139286217734e-15 inc=0.0 Omega=0.0 omega=0.0 f=0.0>\n",
      "<rebound.Orbit instance, a=-0.018887854728438246 e=25.355597505396737 inc=0.0 Omega=0.0 omega=0.0 f=0.0>\n"
     ]
    }
   ],
   "source": [
    "orbits = sim.calculate_orbits()\n",
    "for orbit in orbits:\n",
    "    print(orbit)"
   ]
  },
  {
   "cell_type": "markdown",
   "metadata": {},
   "source": [
    "Notice that there is always one less orbit than there are particles, since orbits are only defined between pairs of particles.  We see that we got the first two orbits right, but the last one is way off.  The reason is that again the REBOUND default is that we always get Jacobi elements.  But we initialized the last particle relative to the second star, rather than the center of mass of all the previous particles.\n",
    "\n",
    "To get orbital elements relative to a specific body, you can manually use the `calculate_orbit` method of the Particle class:"
   ]
  },
  {
   "cell_type": "code",
   "execution_count": 6,
   "metadata": {
    "collapsed": false
   },
   "outputs": [
    {
     "name": "stdout",
     "output_type": "stream",
     "text": [
      "<rebound.Orbit instance, a=0.009999999999999573 e=2.131628207280255e-14 inc=0.0 Omega=0.0 omega=3.141592653589793 f=-3.141592653589793>\n"
     ]
    }
   ],
   "source": [
    "print(sim.particles[3].calculate_orbit(sim, primary=sim.particles[1]))"
   ]
  },
  {
   "cell_type": "markdown",
   "metadata": {},
   "source": [
    "though we could have simply avoided this problem by adding bodies from the inside out (second star, test mass, first star, circumbinary planet).\n",
    "\n",
    "**Edge cases and orbital element sets**\n",
    "\n",
    "Different orbital elements lose meaning in various limits, e.g., a planar orbit and a circular orbit.  REBOUND therefore allows initialization with several different types of variables that are appropriate in different cases.  It's important to keep in mind that the procedure to initialize particles from orbital elements is not exactly invertible, so one can expect discrepant results for elements that become ill defined.  For example, "
   ]
  },
  {
   "cell_type": "code",
   "execution_count": 7,
   "metadata": {
    "collapsed": false
   },
   "outputs": [
    {
     "name": "stdout",
     "output_type": "stream",
     "text": [
      "<rebound.Orbit instance, a=0.9999999999999991 e=5.552131893060635e-16 inc=0.09999999999999945 Omega=0.29999999999999977 omega=0.0 f=0.09999999999999834>\n"
     ]
    }
   ],
   "source": [
    "sim = rebound.Simulation()\n",
    "sim.add(m=1.)\n",
    "sim.add(a=1., e=0., inc=0.1, Omega=0.3, omega=0.1)\n",
    "orbits = sim.calculate_orbits()\n",
    "print(orbits[0])"
   ]
  },
  {
   "cell_type": "markdown",
   "metadata": {},
   "source": [
    "The problem here is that $\\omega$ (the angle from the ascending node to pericenter) is ill-defined for a circular orbit, so it's not clear what we mean when we pass it, and we get spurious results (i.e., $\\omega = 0$ rather than 0.1, and $f=0.1$ rather than the default 0).  Similarly, $f$, the angle from pericenter to the particle's position, is undefined.  However, the true longitude $\\theta$, the broken angle from the $x$ axis to the ascending node = $\\Omega + \\omega + f$, and then to the particle's position, is always well defined (up to machine precision):  "
   ]
  },
  {
   "cell_type": "code",
   "execution_count": 8,
   "metadata": {
    "collapsed": false
   },
   "outputs": [
    {
     "name": "stdout",
     "output_type": "stream",
     "text": [
      "0.39999999999999813\n"
     ]
    }
   ],
   "source": [
    "print(orbits[0].theta)"
   ]
  },
  {
   "cell_type": "markdown",
   "metadata": {},
   "source": [
    "To be clearer and ensure we get the results we expect, we could instead pass theta to specify the longitude we want, e.g."
   ]
  },
  {
   "cell_type": "code",
   "execution_count": 20,
   "metadata": {
    "collapsed": false
   },
   "outputs": [
    {
     "name": "stdout",
     "output_type": "stream",
     "text": [
      "0.39999999999999813\n"
     ]
    }
   ],
   "source": [
    "sim = rebound.Simulation()\n",
    "sim.add(m=1.)\n",
    "sim.add(a=1., e=0., inc=0.1, Omega=0.3, theta = 0.4)\n",
    "orbits = sim.calculate_orbits()\n",
    "print(orbits[0].theta)"
   ]
  },
  {
   "cell_type": "code",
   "execution_count": 12,
   "metadata": {
    "collapsed": false
   },
   "outputs": [
    {
     "name": "stdout",
     "output_type": "stream",
     "text": [
      "<rebound.Orbit instance, a=0.9999999999999998 e=0.19999999999999982 inc=0.0 Omega=0.0 omega=0.09999999999999945 f=1.124100812432971e-15>\n"
     ]
    }
   ],
   "source": [
    "import rebound\n",
    "sim = rebound.Simulation()\n",
    "sim.add(m=1.)\n",
    "sim.add(a=1., e=0.2, Omega=0.1)\n",
    "orbits = sim.calculate_orbits()\n",
    "print(orbits[0])"
   ]
  },
  {
   "cell_type": "markdown",
   "metadata": {},
   "source": [
    "Here we have a planar orbit, in which case the line of nodes becomes ill defined, so $\\Omega$ is not a good variable, but we pass it anyway!  In this case, $\\omega$ is also undefined since it is referenced to the ascending node.  Here we get that now these two ill-defined variables get flipped.  The appropriate variable is pomega ($\\varpi = \\Omega + \\omega$), which is the angle from the $x$ axis to pericenter:"
   ]
  },
  {
   "cell_type": "code",
   "execution_count": 13,
   "metadata": {
    "collapsed": false
   },
   "outputs": [
    {
     "name": "stdout",
     "output_type": "stream",
     "text": [
      "0.09999999999999945\n"
     ]
    }
   ],
   "source": [
    "print(orbits[0].pomega)"
   ]
  },
  {
   "cell_type": "markdown",
   "metadata": {},
   "source": [
    "We can specify the pericenter of the orbit with either $\\omega$ or $\\varpi$:"
   ]
  },
  {
   "cell_type": "code",
   "execution_count": 14,
   "metadata": {
    "collapsed": false
   },
   "outputs": [
    {
     "name": "stdout",
     "output_type": "stream",
     "text": [
      "<rebound.Orbit instance, a=0.9999999999999998 e=0.19999999999999982 inc=0.0 Omega=0.0 omega=0.09999999999999945 f=1.124100812432971e-15>\n"
     ]
    }
   ],
   "source": [
    "import rebound\n",
    "sim = rebound.Simulation()\n",
    "sim.add(m=1.)\n",
    "sim.add(a=1., e=0.2, pomega=0.1)\n",
    "orbits = sim.calculate_orbits()\n",
    "print(orbits[0])"
   ]
  },
  {
   "cell_type": "markdown",
   "metadata": {},
   "source": [
    "Note that if the inclination is exactly zero, REBOUND sets $\\Omega$ (which is undefined) to 0, so $\\omega = \\varpi$.  \n",
    "\n",
    "Finally, we can initialize particles using mean, rather than true, longitudes or anomalies (for example, this might be useful for  resonances).  We can either use the mean anomaly $M$, which is referenced to pericenter (again ill-defined for circular orbits), or its better-defined counterpart the mean longitude `l` $= \\lambda = \\Omega + \\omega + M$, which is analogous to $\\theta$ above,"
   ]
  },
  {
   "cell_type": "code",
   "execution_count": 18,
   "metadata": {
    "collapsed": false
   },
   "outputs": [
    {
     "name": "stdout",
     "output_type": "stream",
     "text": [
      "0.40000000000000135\n",
      "0.40000000000000135\n"
     ]
    }
   ],
   "source": [
    "sim = rebound.Simulation()\n",
    "sim.add(m=1.)\n",
    "sim.add(a=1., e=0.1, Omega=0.3, M = 0.1)\n",
    "sim.add(a=1., e=0.1, Omega=0.3, l = 0.4)\n",
    "orbits = sim.calculate_orbits()\n",
    "print(orbits[0].l)\n",
    "print(orbits[1].l)"
   ]
  },
  {
   "cell_type": "code",
   "execution_count": 19,
   "metadata": {
    "collapsed": false
   },
   "outputs": [
    {
     "name": "stdout",
     "output_type": "stream",
     "text": [
      "<rebound.Orbit instance, a=1.0000000000000002 e=0.10000000000000024 inc=0.0 Omega=0.0 omega=0.9999999999999999 f=0.0>\n"
     ]
    }
   ],
   "source": [
    "import rebound\n",
    "sim = rebound.Simulation()\n",
    "sim.add(m=1.)\n",
    "sim.add(a=1., e=0.1, omega=1.)\n",
    "orbits = sim.calculate_orbits()\n",
    "print(orbits[0])"
   ]
  },
  {
   "cell_type": "markdown",
   "metadata": {},
   "source": [
    "**Accuracy**\n",
    "\n",
    "As a test of accuracy and demonstration of issues related to the last section, let's test the numerical stability by intializing particles with small eccentricities and true anomalies, computing their orbital elements back, and comparing the relative error.  We choose the inclination and node longitude randomly:"
   ]
  },
  {
   "cell_type": "code",
   "execution_count": 11,
   "metadata": {
    "collapsed": false
   },
   "outputs": [
    {
     "data": {
      "image/png": "iVBORw0KGgoAAAANSUhEUgAAAbsAAAFJCAYAAAACM4MMAAAABHNCSVQICAgIfAhkiAAAAAlwSFlz\nAAALEgAACxIB0t1+/AAAIABJREFUeJzsnXl8VOX1/z9nJuskJCEkEPawQxQUxKXWCha31lrrXqz6\nVVu7WNvft1VrLS601brUpVVrba3aal3rbpW61C9uuICCoqwBAiEhhAAhZF/m/P6YcM+5451kAjPJ\nkDnv14uXZ+48z32eO2PuM8/nnoWYGYZhGIbRn/H19QQMwzAMI97YYmcYhmH0e2yxMwzDMPo9ttgZ\nhmEY/R5b7AzDMIx+jy12hmEYRr/HFjvDMAyj32OLnWEYhtHvSenrCRiGYRj9FyLKAnAPgBYAC5n5\n0b6Yh+3sDMMwjHhyGoAnmfn7AL7ZV5Owxc4wDMPoEUT0ABFtJaLlYcdPJKJVRLSWiK7sPDwcQHmn\n3dGrE1XYYmcYhmH0lAcBnKgPEJEfwN2dx0sAzCWiKQA2AxjZ2azP1hxb7AzDMIwewcxvA9gZdvgw\nAKXMXMbMbQAeB3AKgGcAnE5E9wB4oXdnKuy3DipEZOUaDMPotzAzxepc+3K/7ME8tFwJhHZ0hzNz\nI4CL9nb8WLHfLnYA8Agm9vUUuuRp1OB0FPT1NLrF5hk7Is0xN1fsscWR+weDYo84YqhjN25rdOy0\n7DTH9qWKOFO2aKu0kSYY8/UxrjF82Wm4/o3VuPqrk1D+0jrnePEFUx2bAnJr8OVnSeeMdLEL8tRJ\n3SLRrjvecOy8G8+VN3KLxG7Yoc6b45gtd/zdsX/bkoV51851Xte31Tp2EPJh1bXWOPbYF5c5duk3\npknf1mbHrm2Vz3Nd7S7X3C+uTpUX6rruHdTi2D9sGODYM//8GmacPwMAUFXf6hwvUt9Tfav7UdWy\nrfWOnZ3md+xtjW0AgE3ffxax5jFfz++Xc4NretI8oTcg+/ViZxi9RWqq+3Vb296fa02p2Clhf4FH\nnjbEsw93yH1kxcJtjj3j1JGOPX7OcMfe9HaFY/vyM1zn8gVSQRl++PLSMe6XX5I31OJVPv+/jj3y\n6tnSJuA+l0O7+2ae97tz5EVaQOxGWawafyce6KQW7cwbf+HYHdfeizaWBST3nucce+cl4tg35okl\nao7yoU54fYWMkSJjvDFzsGNfvEn9wgAAfYkpshD9cJdcx/XpskCeHMjBdYWhz/432VXO8c318pm8\ntUmuGwBy0mWO+Zli71ns4oFvbx5aBbtvoqiAPJtDp715L0aNC/bMzjAMw4gFSwBMIKJiIkoDcDb6\n8BldOLbYxZEpCHTfKAGwecaO/WGOAHD0hMK+nkJUHHX0AX09hW6ZNXN0X08hKny+nv+LBBE9BmAR\ngIlEVE5EFzJzO4BLAbwCYAWAJ5h5ZW9cWzQQc0LLrBEhIk70Z3ZG8pGV5X28oUHs0aPEzhngbjfi\nMJExK5fIM7j8cfLQb/3HIqGVzJH2+pmdljTTxqhnawC4uV3emypynpYxK274P8ce/qNDpE3RIMek\nwWLDF6bHktwpG2+RH/eBW34qbdpFngxmydg+9WytjsQGgDSfaIxVjWXSR40XZNHeWjrk2dynNZsc\nOz8j27G/+qnbqfCRcSJdfmdbJjxRcu73d4p0mZsu89jVIvPw+9w+HvrZ3urtMsfWjlCfDRc/G3MH\nlaczen6/PL15TUzn0ZfYMzvDMIwkwNcvlqy9xxY7w4ghegenPTA1VbIBQ/5A93t6NxfJG3Py0SJB\nlr4l7SefILu5lCERtpiAywNznNrZBTfKuYbfeJJ0qN0tc//t64499K6zI45R95tnHDvn6ggZopQH\npgu/eDGmcmQPidw08Xod8KjsHjeefphjr9pR6djjlSfojhbxhrxvlFuvy9WrgnK8eWqE7IjPqJOd\n3V8Hynl/2VTt2PkZct5NdW7HE72bc3tj9swjpCfslYNKP8IWO8MwjCTAFjvDMAyj35Psi505qBhG\nDInkoNKs/CymHRi5f9EMcThZtkBJlEeIJqqDyjMGipzmK/B2pvAF3EGCvtx0z3b+EpFBUa0CvtNU\n/4CMQWNHOHbtr90e5j4V05aSIb+pA1d/27Gbbn/KsdNvvFz6KifxujY1DwAdQZESd6lA8qwUkUTX\n1K517JomkWBHDRDZ8+DFkujj9aluB56tjdIn3S9zaVMR/3N3iIPLjSniMHRVtnwmx32+yrELw76D\nSEHli4+dAwDwFf0g5g4qCwb2/H75tZ3moGIYhmHsRyT7zs4WO8MwjCTAFjvDMGKG9sbUFKp0mTtU\nWFdX3pgzThZvzGUvbXHskllysvoqGTBHyZjrn5KchsWzdQYnIG2qeHP6B4vu6koRdsl06ZCnggGV\njFlzleRvHPTbk11jkIqbc8Xc3fyknOpXKqVYu8iTaBPNN/32h1znbbz8HHjR1CGyYFGWxP9pGVPH\n370xTT74YNDtAfmdCnVbTAvLE+dMXh3X3Vu90309OmGS6/VXG6QMXJpfe3+2Il7YYpdgENHvAXwD\nQCuAdQAuZOZdXfcyDMMwuoKoXzx622sSca1/FcABzHwQgDUArurj+RiGYRj7OQm3s2Pm19TLDwCc\n3ldzMYyeor0xJ0+W35KlpaJ11UvRgi7ThW1dVg0v1rwrXojjD8937JZNdZ7tU0a5g7c7tor0qWXM\nkfPnSCPtjRlW0WAPBTeeKi/C0oXtuOKfjq09RgPzz5dGOarcj5IY61KUpPkL1R5A1p8flxc/OMMx\nW4MifbYFu5cCc9JEjl1aXeV678mR8r3tVuUtVmyXeY1Lkc9wwzY5/s36DY49JYJ3LADkKw/Vpw+e\n4dgnL/6g27nvLSZjJjYXAXisrydhGIaxv2OLXR9ARK8BKPJ461fM/GJnm3kAWpn5UY92AEKFMvcw\nBQGU7CcZ5w3DMDQL3yvFwvdKsWZLZfeN95JkX+wSMqiciC4AcDGAOczcHKGNBZUbCUemUq5alZqm\ni7Rqx8OSye7++oakc2NuXyWyYu5okSW1RLjiZQmUDnTxu2/C96V6d8pICVYP1smfmk8FruvJV923\n1LGLrpwlbYrc1dm1N2bdtSI9pgyQ8wZulkDypqtv9xw7fd7/us67s0WkXb+STgP/fAZevDRLcn9+\n81ORef8zXeTfFJ/f1ae1Q76gsjqRK33KwaO6UaRdXelgS4McV/V28djnSrsGMKXAO/vAnormH37n\niZgHlS8qntR9wzCOLFttQeXxgohOBHAFgFmRFjrDMAyjZyT7zi7hFjsAdwFIA/Bap6vse8x8Sd9O\nyTCio6lJbO2souPvph8ktt7lAcCwmd4OKgOGS3qqYIe3GnPg+aJ06Di7cedOcbWj9Ah/9ireq/we\n2cGNvHq2Yxf97MuOvf1P73mfB8Cg677u2K50YfPOdezGK2+V4/O/59h1aqfUEpYuLOtuidPzqV3i\nzvNkvIZ22cFNbJcP/uMjZTd34pIKx371QHd5ip0tTfDihw3iTfQbqnXsVLWIBFLkM1xSJec5eaJ7\n53vvBMkZd+hb8jmOyvFO5RYLbLFLMJh5Ql/PwTAMo79hi51hGIbR77HFzjCMuBApdZgmJewv8P1n\nJV3YuAniOMERpEvNqkdFupx85njHXvfPla52fiW1jTnvAMdOPWyMavWZY1Xd9o5jF/36RMcedKWK\nywu7k1KupOxqb1ZabaR0WKqQa06KyJOtt93tatZw6VmOPeAfzzn2wMf/I33Omu3YLSRFUqe/tV5O\nFBC58PhV7i/qyTHy+QwOyBd0L0nqsQLW1RCkr5YuX5ikHOgy3PLklNflMy0pEG+izFS3s0wssUrl\nhmEYRr/HdnaGYRhGv8cWO8Mw4k6ucvjTVQ/C04UVDIIn5PfWoFrrRRYcc5TkaWiuUNn+3Un9MeGi\nqY69+cnVju1/WWS+kbeqKgb1IgVq91EarCYbli5Mx9bl3Cyelrt/db9jD7hL0t7qOLvM63/u2Nzs\ndlfV3pjbL/mmY7d0yByDEdKFPX2weLTmZ4jdHvYBtTVJBYXmDnlvba3MJTdNvo/N9RJbN2mQxD1q\nZn241PV6qkrT9uQ0qTBx9KL4pQtLdmyxMwzDSAJsZ2cYhmH0e3xJ7qFii51h9DKNjZHf0xLnxK9K\nqiudLqx8nZR3TFNZvabMERlTF4GdeIF4XALuoPLiyw5z7PYKCcYuv/xFx/apqOnhV3zFsTlN2lO+\nBGwDwIArTnDsxuv+Lsfv+Jlju6TLa74vnf0yP8pw36K0N+Yg5Y2pg8rrwgLR9zA+Vz6fdhbpMbzq\ngU7/NTBdVy6QL65it/QfmiUelL/OcxfK3UNhwF0EtlV51577+SeOnZ8ZoVhsDIgkhfcmRHQKgJMA\n5AC4P6zKTVyxxc4wDCMJoATY2THz8wCeJ6I8ALcC6LXFLslVXMMwjOSAfNTjfxHPRfQAEW0louVh\nx08kolVEtJaIruxiOlcDuLuL92OO7ewMI07o3JjjxsqNY/t2kbDyB7r75LnTNHoy9iDxJMwu8s6e\nP/aMyBVB1v1ZPAMnXneUY7OKjh556SHSQXk2VN3xrmOnquoEg36rvDcBUKbMKzBPpEc0Sk7JzCu+\nLceDYUlC98yp2ft4OLWtkkfUR3JbC6qqLqW7RK4szimM6rxfLxO58jK/zOW2LJGYv79TyaBS7AE/\n3brRsZ86UHJhAsA5K1c49qDM+AWSa2IsYz6IUB7jh5zzE/kRWsCOBVABYDERvQBgJoAZAH4PYAuA\nmwAsYOZlsZxQd9hiZxiGkQTEUsZk5reJqDjs8GEASpm5DACI6HEApzDzTQAe7jz2UwBzAOQQ0Xhm\n/kvMJtUNttgZRi/w+QrZYegadtohBQDSlH/Ckue3OPaUwyWd1tqPxDFkstpd5Rzozqy/h44at0fM\nWBVnt+4mybg/7tavSaMa2YEhR3ZpRdcc69g6zo7DyjfUXvuUY+fdJs4n2lklcPsvpEOLxLZpWn5x\nvut1e7tcy+7/+ZZMMSjVwOrbZO5rdspnqJm5RIqkLh3lfppz1gax7ymS85bo3G4Rio/9cvsmx25o\nC3o3AvDY1IMd+8qNnzt2a0fkPvtKNDu793fW4/1a7+8iCoYDKFevNwM4XDdg5jsB3Lm3A+wLttgZ\nhmEkAdGEHhw5aACOHCSZDu7cWN1F6y+QeJXAFbbYGYZhJAG94I1ZAUDHXoxEaHeXEBBzQi/GESEi\nfgSRH8IbRl+gnVJaVdaqqQd6O6iEpwsrExUMkw+Q36JZhZIZPz1XMuhnDJT0VG2NbdJmlMievrAY\nL+30kTZVHC2CdaLN+ZQ8WvWgONzpqgdolfG2//Ft1xgFt5wtL1JVCi0V64YUdZxFvqvjyDJamk/6\npNz/TzWGSJEbT5fYwc9qyhx71ACReauUo0z5bnfVg0CqfFeZSrrc2SLXq+Psrs2Ua/rlbpFNG9vl\new6XNDuC8l6hqqxQ3xY6/tc594OZY7Y6ERFvOmF69w3DGPXK0ojz6Hxm9yIzT+18nQJgNULP5CoB\nfAhgLjOv9Orf21jogWEYhtEjiOgxAIsATCSiciK6kJnbAVwK4BUAKwA8kSgLHWAypmEYRlJAMUyO\nycxzIxxfAGBBzAaKIbbYGUac0Km81q0X2UrX8aze5u4zYpjYrQ0iN1ZtFg/MktlRxIgp2az0oc9d\nb034/jTHbi+X1GM+JY9i7AjHLLpSpQKrlWoKpNoMuuKrkeeiPS0btZdn0RfbAsjxiQSrU4cBwLYm\neQSUq+RYX6p82Jkp2fBCx9npqgdjcnNc7bY2yjWetkUk4HtzRcbUzh43tkpqNq1W3jl8nGMf94kU\nwwWAQ4pEltZy570HhCTYv+J+xJpESBfWl9hiZxiGkQQkQrqwvsQWO8MwjCTAFjvDMPaJQhXLva1G\nbO2ZuUvUQmSIAyQGhymSAVG3UCXqmCuoPKgy5tdXiSdheo7STRX+FPdNLljbIu8N8U43pqsejPih\nBEDTKG/pkSJVnQWAAXLBEYPKFS03ScrE8KDyAWkiqVZeONux21RQua/d25tzbI7MY8aiMse+b3y6\nq532xnyqSD6rH9aI6+z9OSJ17mwW7TKgPuvLtkgx3NcOcqcL+2nFOsceni3pwv5Q+bHn3GOByZiG\nYRhGv8fq2RmGYRj9HpMxDcPYJ7R0qWlQscq5qppBnShgX5AxN6nMgmneqiSaa0Wyq1ojkt2B53sn\nWehoj5w4wj9YZMyy2z507NRs8UKkIpEot/1+oWMXzjvOsbff/F/XeVMyRJrLu/Fcxw7Md8uSXmjp\nMuPOR91v/ux7jqm9LjMhdpOSMU/+WLw/KUU8Wj/80ijHHt3izh3aHpSA8bI6+RLvzZIvrloFlXdE\n+HhvGzrWsW+tK3O9p6XLXS0ig1a0xS/Jh8mYhmEYRr/HdnaGYcSFQw6RIF5W6aGWfyZ2SthfoGqG\nUWO9/zwz8iRl1siDpE3jWimhsPkjCeBLz4h8k+uolp2LP737umqFP5Ik9no3V3Dzme6GOkWYovEG\nSfFFKsVX+o2XSyMJZ0PaZZe6+rcqRxS9g9MOKmNfVGXSMuTz+fjIYjmu0pP5yP351LfJudKVw8l3\n68Jyu3VyHWT3mJ2mzqUqQaSGLTTZapeld3ajBsSvtp3t7AzDMIx+TywzqOyPJOzVE9FlRBQkovzu\nWxuGYRhGZBKy6gERjQRwH4BJAA5h5h0ebazqgbHfoB1UxhaLHVbzFPrHd6py8sguEkeSjnaRvfLH\nD5S+BZmOvebxNY49+aIDXGOs/6ekDxv/4xnyhtJQ/Ueov6165cARkDEoX12Uzy0S1V73jGPr4q3I\nVKm5VNWDoF8uXBdfDadFFW9taBeHEx9J/3JVeUCnBWtsk5i56qY61T5y1YPvbMuEF9eni4Q6Jke+\npy0N4rgyMEPmpGPxAGCHer2zRaULmxSKafSN+EnMqx7s/O6sHvcbeP+bMZ1HX5KoO7vbAXhHnBqG\nYRg9xuenHv/rTyTcMzsiOgXAZmb+lKh/fdiGYRh9hXlj9gFE9BoAr7xD8wBcBeB43bxXJmUYMSZV\n1UytE9UMq0RhxOQwJb5oxhDHXvKi5As7QP21BAZ5S2urHlXS5ZnjHZuDbglNS5fcIjrq5idXy9yf\nX+vYw388Uzo3q4q0Ssbkmu2uMXKvPEFe7K4WW3lBIk1yo/nSRW7MSY38mL7VL31SfBKIOODRFxy7\nTRVvbe0Q6XJ9ncxDy5sXV7oFrkdGi6z4zFBxDa1WxXEzlMfod1pUvjh1R/3lTpFTbxo+wTXGPXWS\nSmyIShH34K4ViBfmjdkHMPNxXseJ6EAAYwB80rmrGwHgIyI6jJmrw9s/DYnmnYIAShAIb2IYhpHw\nlC6pROmSSmSkxG9Bsp1dAsHMnwFwftoS0QZEcFABgNNR4HXYMAxjv2L8zGEYP3MYctNDu8wX7lkS\n+0FsZ5fQJJ6rqGF0ga50MHmyyGMffSTynZYutaQJAMGgSJfF4+XPMxoJavyc4fJCBWwHdzS72pU/\nKxLluF9+ybFHXSxFXX3ZIhFW/UUy8ftVkHbhZaKkbP/j264xCm45W14ElcupKuTadIukAsucd5G0\nyZYfsXVt7t+5HepcA/7xnGNXnnO0zFFJpRNfkkXjsyPy4MU7Bw50vfbVy5g7W0SvzFfelS0qR9it\n7fKd6TRgoyD2vbs3uMbQQeY/zp/k2H/ascpzjrHAdnYJDDOP7b6VYRiG0S3+RHW+7x0SerEzDMMw\nYoTt7AzDiBUNDd7H01V90Epx0ovaGzNtk1R/1dUQJh8j7UvfkvYHzhVvTF++O09l8UUiV+pKBzo3\n5shLpju2DmIvulAVci2K8pm5CvhuvFGCzV3FW5X0qKXLVHKXfuiAyJjbzzvRsVtaxVktK1XkyjUn\nTXVsXT61skHyiG7c7ekS8AXO2q406jTlapsin9szfgmIX7VTAuBL8lV7uHNu6oD8QGr8dl/mjWkY\nhmH0f5J8Z5eQ6cKiwdKFGYlOpKoH2g5H17MbM052DOUbJQ3VtDmyo9J141Iy5berTz2f8Y+QmDIA\n8AXcuwzneK5sP305ajeYJ9n+t/3pfcce/PvTHZvD8561y3wpTxXty1UBg1GkC0u/5SHXafmXknqs\nqrHMsXXVg1SfnLelQ3ZX9a3SpqZZHGUCKe7dY1WjjL+rVaX/SpfPraVDrreiXtpcHhjh2Dc3bHbs\nIQF3NYM25eCi05MNSA3N5dTxf4x5urDGq7/e436B61/uN+nCbGdnGIaRDCS5jJnc7jmGYRhJAvmo\nx//iMg+iLCJaTEQnxWWACNjOzjDihI6t00w/SOzPwrJDlUz2PlfJkbmex1vrJQ5My5hlC0UPHXfu\nFFefYK2k0PIPEacL31iRGMvnS2HWkfPnOHbhFbO9JxgGZalCpyq2DjtF2kOhcqJRMqhOF9Z05fdc\n561v9XYmSVdpxNqCktIsqB7T6HRh2aq4rJYtw/sMyhCJ81vVIvP+e4jMtyRfLQoqpFEXYn1vi0qz\nBuCoYXKu3W3y/0lWahwfKyVO6MEvADzR24MmzNUbhmEY8SOWOzsieoCIthLR8rDjJxLRKiJaS0RX\nevQ7DsAKANtifoHdYDs7wzCMZCC2z+weBHAXAMeDiIj8AO4GcCyACgCLiegFADMBzADwewCzAGQB\nKAHQREQvcy95SdpiZxi9QKEKSesqzk57Y46fLDenpu2ijw0YIV6Buqhrm8rKP/YUkQjJ5xZwKE/6\nlz/8uXpH7OKfSaWDqpvfdOyia451bK5VpRzCxmDtjTl4tLyhi7cqmq75g2O3/Uaky/AKCKRi9nTV\ng5pmkUerGyUm8Uvvygc6OUX6vjFTPFTzfCp+DkCr8rRsD8p1XNYmsXm3bZUUY3/PFZn2PwH5zuY2\nDRV7tAq0BPCqT+IC8zOkz8bddYgbMVzsmPltIioOO3wYgFJmLgMAInocwCnMfBOAhzvbXN353v8A\n2NZbCx1gi51hGEZSEI3DyZul2/BW6V4rjMMBqJ9r2AzgcK+GzPyPvR1kb7HFzjAMIxmIYmc3a9Jg\nzJo02Hl9/as9Skyd0EHbttgZRgyJVPVAB5JXVES+J6RE+IvMHCTeg821ImkGCqSQa/oob4mwfZNb\nGkubKkHeHW0i04279WuOHdwoqceKLjvKe1K6kGuaO1B9910LHTvnZpElG39xp8xdpwtT5PjkOpra\n613vNasg8VYVSJ6TJjqxljFXzxFP1OZ2kXnbm+QzOX6VO8fbyxPls85Jk8/3tlSRTReOEE/LYoin\nbKuSPRdmy1xnt7tlzBN8wxz7pXbZDPkpjrFwvrj7I1YAGKlej0Rod5cQ2GJnGIaRBPRCbswlACZ0\nPsurBHA2gLnxHjRaLPTAMAwjGfBRz/9FgIgeA7AIwEQiKieiC5m5HcClAF5BKLzgCWZe2SvXFgW2\nszOMOKGDyv0qNWLBILHrdrv7DBMHPpSVilfgAYUifWbkicxWu14CoqtfFTlMF3JNHe2WN7lFzjv6\nOyWec/cdMEZebKpyzKrb3pHzqgKvBTef6XmeLxAhq3/6jZfr0cW64W+udu0/P8Ozv0/3Ie8xDn53\nvbxQsuurB7oD9r9eKvLo+yU6r2iTY+1oEelzWJZ4Zra3Sd/GdpF5n2rf5BrjDIxy7Lx0CYg/KRAq\n5PpdzyvYR2Lrjem5Y2PmBQAWxGygGGI7O8MwDKPfYzs7w4ghup6drnqgd3k126WN3uUBgPJ1QPF4\n+fNc+YE4VEw8RHYbaWp3Nfkc7yogZY+7PerG/Uhq1a3/yzLHnjBd4uEqrnrJsf0qPs2fIXMa9IPD\nHJtVRQEAyPnNt+VFqzhqQKXGarr6dsemdDlvxvyfy/GMyLeozBT5HLaqCgiHLljr2C/NEs9CnYnt\n08NkZ5UfdFdseGS4OMU075AUY8HR4gQzjMRxZXmNtJmSL1/o1kbZtmeGeR6RqrSwoU7+hwgOiJ9D\nY7xyXe4v2GJnGIaRDCRObsw+wRY7wzCMZCDJS/zYYmcYvUyaqhWqHVIAoGyj2OOV7jblcHEySVdF\nVttbJK5LE6wRZ4ox57idUDq2itY64ZovO7ar0sGtJzt21TXib1D4I5UQQxV17ZI0ccAIzD/fsRtv\n+KdjZ15zkZpgWCFYRe59Lzh2ww+8nVU00wrGOvZ/pouTSJHKUhUMy1g1NEs+65omkSKPXKfk2IA4\nCdUMFEnzqBrZPQWKpIrEjEZVDBfAu36RLkcPkJRorcHI176vmIxpGIZh9H9sZ2cYhmH0e2xnZxhG\nrMjK8j4+Y7rcaLZvF9lsx053uyNOHeLYPuUF2VAl0mPjdpEoN68Uz8EpOaKPpg/V8WFuNjy12rFT\nXlrn2DpdmKboylnyQsWnUZ6K3/OF3UpUjBl0pqxAnphXi6Sppc6Wm+6WrvP+13Xa1jvvcexdrVI5\nYMwTSxx781xJb7ajSYq9Fqmxa5pFnjx2ubt4q87ZtrBErnHZJFXoVqX12lAhkuTLuXK8gCPLvLp4\n7I5m5f2pUprFml7IoJLQ2GJnGIaRDMQ/N2ZCY4udYRhGMmAypmEY8UAHkueqYPEMJeuFe2NWLpFq\nAyOOkDe1BLV5ucheYw8VT75IVQ/CScmUP/vii6Y5tq504MsUubLivk8ce/ivj3fs6iueduzCG09x\njUFZIhm6g8pV8Llf5hFU0qGWLltvE0kTAIL/K16bmUrGrDznaMce8S9JacanH+HYO5pFrjz2I6nZ\nVnqM21u1rkXmW1cvMujszeL5umKifO4HqcwAR2+XvHDrBqrvo8ntZXlQs0iinwekzwHt7mK1McV2\ndoZhGEa/J8kXu+S+esMwDCMpSMidHRH9BMAlADoAvMTMV/bxlAwjKnRuzFRVz3Tc2Oi8MUvmiDdm\n9XKR2rIKA/CCO4Kex1tUwdaMiQNd70WsdDBaxka1yHfD5x0jx+vkAgvnHefYlOYOmnZ5Y6pA6cY/\n/sexAzdLpYPW+X8Qe94Fjp1z2aWu0+5skTyUgx6Wc204e6Zjbz7jSMfeVLfFsfMzlKus8iod/67k\n0gSANUeOk6mr4tuLRov+3NggX9yx2+Q2+sZgue6UevHSXA137tARGUoGbRaNe2Vm2P8QscSe2SUW\nRHQMgG+fxQT1AAAgAElEQVQCmMbMbURU2F0fwzAMoxuSXMZMuMUOwI8A3MjMbQDAzNu6aW8YCUOk\nODvN5gqxpx3ofk87qGj8qS2OPWKKxNDp1GGfPbTGsQ88XyogBHe4dxW+gOxq/INlwmVXverYxXd9\nSzrUKweTHGmv4+xqr3vGPYaKEcz57TmOHbjyLMeOVPUgJ1V2PS03yI4PAHC5nEvH0415apFjr/ym\nfKi6Vlyacoh5Y5rsdsfljnANUdckO7JR2eJ8MmPNLscuP1h2f+ty5POd6Jfx2oOyy2vukNhIwJ2i\n7AO/ONoc3lSAuJHki10iXv0EAEcT0ftEtJCIZnbbwzAMw+iaGFYq3x/pk50dEb0GoMjjrXkIzWkg\nMx9BRIcCeBLAWI+2eBryi2gKAiiB93MNwzCMRObjRWX4eFEZFgTjeA9L8p0dMcevWODeQEQLANzE\nzG92vi4FcDgzbw9rx4/Au1ilYfQVWsacPFluLqWl4khSL2FyX5Ax15eJPXGK/BbVDiqpqmBrSobE\naJUtEglUF3Jd/5TImwDgT5Ff7LqQa+WTUuR15KWHSAdd3SBHpSFTv/wpPyw+TKXDQrrqw8qhJkd+\n72pJ06euL3jl91ynrW+TWLkg5FyDHn8VXpSrODuNlhUzU9zac6ovLbw5AKC6UZxjDl6rUoxly3dz\nn0+euhwyWOIkZ9QpbyUAZUo+1tdR3xpyAJo++Gowc8y2VkTEHW/+rMf9/LPuiOk8+pJEXOqfA/BV\nACCiiQDSwhc6wzAMo4eYjJlwPADgASJaDqAVwPndtDcMwzC6I8llzIRb7Dq9MM/r63kYxt6g4+xW\nrRJ5atJE+ZX8yafy6KA9rFZn8Sixy0rlzQOLvH9lpynJT9/LtHQ5/vwDXH1ISZ/lD3/u2KMultRh\nCCq5MUXa6wlvv+MtaaLOCQB5vxOvSewW+Q+Dx3sez/ytqm6g4vJa//iA67y45FvwovJM8cwcptKF\n+VU1hhH/+dCx1x4rsYaj317uOteKI8Y4drOKF9TemFtmTHHsxjaJabxYFd+Fki6f5M2uMQ4Ojva8\nDl2NIebYYmcYhmH0d4j6lyzZU2yxMwzDSAaSfGeXcN6Y0WLemMb+hC7eysHIMqa+H+mqB9tXSfqu\nASPEOzJQkOnYbY1S+FMXb+U2ydYPAKnjJKDaFVR+m8h8EYPKAzIe5UuaKw6/kHYZkwLK2zFFeTpm\nSFB6ME88M33Kb66uTa4bADLufNSxt/3wRMce8uRCx9bpwka9IkVdNTu+caxj+8n9mz/vXQlQ33rE\nwTJ15aW5s6XKsQeoIHh9rs+2r5R55KhUbABy0yR4vGCH8uzs/Hx8RT+IuTdm8MOretzPd9iNsZ4H\nAbgewAAAS5j5oViduztsZ2cYhpEMJMbO7lsAhgOoAbC5m7YxJSGu3jAMw4gzMQw9IKIHiGhrp9e8\nPn4iEa0iorVE5JXAfyKAd5n5coRSQ/YatrMzjDihA8w/XyHSZclkOa6DyAFgvMoVpKse+FPF27H0\nPckcNO3kkdIm3e0RuQdfvrsiAbeI5NhRLe6jLm9MTXuH93HFrhtedr12eWOSz9tWgec+LYOqNlq2\nBIBdyhszoGTFxnNPk0bNIjFuOkGyDWpJc9Abb3tcRYhVX5IvIdgsHqMD0kR2HZgusutH1Z869oxC\nyRIwu16CzddkqyoQAHapwrO+QYMduyMYJgfHktju7B4EcBcAR4YkIj+AuwEcC6ACwGIiegHATAAz\nAPweod3cng/Du2RHnLDFzjAMIxmIIkh84eIyLFxc1m07Zn6biIrDDh8GoJSZywCAiB4HcAoz3wTg\n4c5jzwC4i4i+AmBh1HOPAbbYGUac0DF3ueLLgUopsYaJKuwMAIpmiCNDzUpJHKSdTyYe5V31KmWI\nbCXbt8rgaaoyAgBsfGSFYxdfJLu5iock5s6XKs4Vrnp2agfGtRJfFk7dtY87tq564HJQiUDLTXc7\ndvq8/3W9l3ubvIdU2ansuvib0kY5fzS2yxwjOaW0Bt1VIVJbxSlGn6tBnUv3Ob5K7ZgaJdBue7HE\n603cXO4ag9Rmu6ZANjht7N4BxpQodnazDx+L2YfLzvY3977ZkxGGA9AXuhnA4boBMzcBcOeA6yVs\nsTMMw0gG4u+gktCu/eagYhiGkQzEPzdmBYCR6vVIxMjjkoj8RHTrvpzDdnaGESe0g0qaSnpfK1mn\nkOH2HUFQFW9NVSm4UgPurPl7qK8SuTJlp0hrgWLRTTc8usLVZ+xFUx1bpwsrvvF4aVQjsV8VN/yf\nY/tVUdahd53t2Lk/meUaY9ddSv5KE0eNxuv+LseVDJlx6y8cu+0XFzh2S3icnerT/KNvO3aDckoZ\noQq5ZpwnbdKfkwKzTd8SR5e8N93OKlUzhjn2uOWfOHaBSpu2c7rE39UeJHZTh5S0yPbLl9swepJr\njI27JZ3bASrObtvAHMSN+O/slgCY0PksrxLA2QDmxuLEzNxBREcREfFeBofbYmcYhpEMxHCxI6LH\nAMwCMIiIygFcy8wPEtGlAF4B4AdwPzOv7Oo8PWQZgOeJ6F8A9mQ6YGZ+pos+DrbYGYZhJAMxLNnD\nzJ47NmZeAGBBzAZykwFgBzpLwClssTOMvkR7Y6aov7Su4uzylNdmW7PEt2UXqWKfHaLirF8sMt+U\nORL71Vwh2fNHHV/sGiNY2+LYxZcdJsc3ioTqyxTZVEuXRb+WFF28WaRDV1FXAD7VB62Sbixwy0/l\neJPy5lRenik3SKUD3wC392bwfy+Sc93/T8dO++65jl19tsiHacqDsvlkmbufVTxbWKqzMblacnzP\nsdaXiLw5dukyx9aSpo6T295U6dhE7l1Ve9A7djGQul/LmHGFmS/Yl/7dXj0RTe2ujWEYhmHEEyIa\nSUTPEtG2zn9PE9GIaPtHs9T/mYgWE9ElRJTbfXPDMAwj4SBfz/8lFg8CeAHAsM5/L3Yei4puZUxm\nPoqIJgK4CMDHRPQhgAeZ+dW9m69hJB/jxsrzkoqK6JzJaiSmHPnjpL/PL7auq5o+ylsC04VcAWDc\nWSLTrbtJZLoxl0yXRmPlB3PRZfIbd9uNrzt24bzjHJvy8jzHBuCSMVGnCrnmS6Xa5t/eKc3nXeDY\n6be4k+KnKQ/H9mYlfT4kacWyVeowHTye+dxzjs2nS6B7+4mnusbIUFmsmo8QL1N/0yY1EZF5M/0i\n4ZLaP2SnymfSHnQHiw+R4hFoUsezqjchbiTe4tVTCplZL25/J6KfRds5qqtn5jUArgZwJUIeOH8k\notVEdHqPpmoYhmH0DT5fz/8lFtuJ6LzOmLsUIjoXoeoJURHNM7uDiOgOACsR8oL5BjNPAXAMgDv2\ndtaGYRhGL7L/y5gXAjgLQBWALQDO7DwWFdF4Y94J4H4A85jZ0SOYuZKIru7ZXA0jeTjkELlZbNoo\n0tiOndJm2oFwoXNjpqncmBrtjalZ87jIldr7c9y5U1ztyh5fJWNki7ejb6x4c5Zf/qJjp2bKyYqu\nkfyS2254zbELr5LjAJBzrapCoKobIEcy/DddfbtjZ/5WcmBm6PyZYbkxmztEEk3JkHn5LhQvzRz1\n8exSQek6N2Z7kyT2GPLOR64xGr8q8qyWQfMzilQrSXCqC8ym+VQlB7VY+H3uW61ut6HuM8ceMyzs\nf4hYkniLV9QQUQqA3zHzyXt7jmiu/llmfkgvdET0/wCgN6vMGoZhGPvAfryzY+Z2AKOJKL3bxhGI\nZmf3PwD+EHbsQgB/3NtBDaO/olOErVolu7mAckjQu66wEC9UqnRhmyvk+IRUSQU2YIR36rDRR8rO\nI32ocpoIe/ai696NPO8Axw6ul7i5kdpZZXC+Y277/UI5/Hv1yD5s58JNEmRI0dRoa1Yxd9kFEZv5\n/vR3ma9+40GJzYPa5Q14Qers+c44X+b3nMTo7T7p664xMtWua1O97ILHrqiEFxn+gOdxHVuXRu68\ncLpqQmaKfFc7WqoQNxLvGVxP2QDgnc4aeTqDyu1d9HGIuNgR0VwA5wAYQ0QvqrcGAPDWVwzDMIzE\nJIF2antJKYB1CCmS2d20/QJd7ewWISRMFwK4FcAef+fdAD6J1MkwDMNIQPbjxa7zmd0kZj6n28YR\niLjYMfNGABsBHLG3JzeMZEOnCNMOKhwUr4nVa8Re5Q6Bw7HnioNKaoZ4VWcOUo4PKs5u1AyRGF1x\ndm0i8nXUqDg3ACNPGuc5d+2ggmpVbaBdUlsVXjHbsy/X1rpeU6E6l7rJNv5C4ukoEOH20y4xaU1w\nx6fVqyKtOrVW+sNPOravTfpsOH6GY49pE+kweIpUQ0gLi4HTjiXFA0ocu+EQiQvMWu52atlDzvrV\njl07ZoJjD0xzS7MpPnHCKUqVz6qJopB895b9eLFj5nYiGkVE6czc0n2PL9KVjPkuM3+ZiOrxxaJ8\nzMxxTOJmGIZhxJT9eLHrJD7P7Jj5y53/7bE2ahiGYRgxZh3i9MwOAEBERwBYwcx1na9zAExh5g96\nOphh9He0N2YkslWbYePd72lvzBFHDHXsJc9LXNfEQ+TvXFdDiIQv3+0JGNwmCarKX1rn2GN+ouLW\nssTDu+Lmtxxbx+XpdGHhnn68S3zYmv4kxV9dVQ9S1Ly0N2aLFEClsOq2gzKl8oCvUfU5Tzwt2x+W\niKih56tHPB0i7fqef9yxM04WSTM0qLotqlRnaWq+20skdnFXs3hppoyXvPkDUyKLX74GkYl3pcq8\ncnfWejWPDfu5NyYzzw8/RkTerskeRHP19wKoV68bOo/FBSI6jIg+JKKlnQmoD43XWIZhGMkCkb/H\n/xIBInpH2Q+HvR31piva3JhBZXcgVIU2XtwC4Bpmng7g2s7XhmEYxr6w/waVa/kiPMVM1BVpowkq\n30BEPwXw584T/wjA+mgH2Au2ANiTZj0PQEUXbQ0jodDemB99pOQpVRxrbLHYa0rd/Y8+S7wxty6T\nCgElR8oJtJSobU37DpEqUweEKT2pchMb/R3xNqx4UNJW+VQbXbxVs/3m/zp2Sob792/ulSc4duDX\nF8gbuupBnkiSzb//u2NnzLtE7PCo+3blWRpQlRY6VAWEM78ldpNq75fPiuYcL8ebwqTDNBUkriTV\nNPWYqCAobQrSxzp2m/Ky5FXvynijJHg/dEA+09yaOAaSRxgzGYlmsfshQvkx9+TB/C+A78dtRsAv\nEfK4uRWhneeX4jiWYRhGcrD/Lna5RHQaQputPTb2vI72JNHUs9sK4Oy9mmIEiOg1AEUeb80D8FMA\nP2XmZ4noTAAPADjOoy2eVtUdpiCAEnin7TEMw0hkFi5ai4XvrY3vIPuvg8pbAE72sAHgzWhPQsze\nGdSJ6EpmvpmI7vJ4m5n5px7H9xkiqtsTw0dEBKCWmb+wehMRP4KJ8ZiCYew12htz8mTvoHJth6t0\n+n5UKQ6YOPAo+RNIyRRZMtguUmnlp+LhN/kc+dvY+Jz7Jjr2IvEY3PykBEEX36ikvWz1w3GzeIhi\nmFQtoHyZU81Vz7rGKLj9PHmhdxTaVtUQmv+gvCMvO9e7PYBgtgTR++p3wBMlV2pvymCuzN3Vl11Z\nNsGLF8kLVaSVviTSLPxqn7BbpNltKRKgXphW5N0eAJqUJ6kev1Oa9fnmgJmjfh7VHUTE3Phc9w3D\n+wW+FdN59CVd7exWdP53SdhxwheDzGNJKRHNYuY3Eaqft6a7DoZhGEY37L8yZkzoKqj8RQr5nk5j\n5st6cU7fB/CnzlIOTYjv80HD6BXWrZffh9pBJSXsLzBSPTtWNezqK8VponKDpMCa8V3ZzbVvFU+Z\nMeeIEwoAbHxkhWOP/KYE+pVd9apjF98lTh4Vf5Lfu9pZZehde/F0I0PFAvu9nWvQopxKlBMLAPjU\ne7tU98B9/3Ls1O+c4tgN2TJeVoM4ovDr/3Fs+vKRrjHoq3Lt/M5LYi9+3XO6dLjsiAtrVWWEFNm2\nc/kydx9Vs69juHw//h2bPMeICbbYRYaZO4joy0REHEnvjDHMvATA4b0xlmEYRtKw/z6ziwnReGMu\nA/A8Ef0L7nxkz8RvWoZhGEZMSYCdHRGNQMi7fyeANcx8cw/6ZgH4OYBRzHwxEU1AqBLCv6PpH81i\nl4FQ/bqvhh23xc4wwogUZzdjujzj1w4qpWERq8GgOINsKpfjk1Il0Xv5OrFnnj7SsT97SB5vl3xd\njpc+9LlrjLQs+bMvf0EC/caogq3ll0sJy5Hz56jO4rAR7pSi0enCKFMq1+6e/5hjD7jhQmnfIpJf\ny1/EkSL9R6fBhYqBo3S5eade/D/SplHkyix1Xu0Uwi1SyYEKit1zf+FReaGccGiikoN1LJ6KHeRy\nFTiZtlGNMdw9hurjr1Vxdu3uCgz9kKkAnmbmR4jo8W5bu3kQwEcA9ujOlQCeAhCzxe5vzPyOPkBE\nR/VkhoZhGEYfE8OdHRE9AOAkANXMPFUdPxHAHxDKsvU3j53bIgAvENFFAMJTf3XHOGY+i4i+DQDM\n3BBy2I+OaK7+ziiPGYZhGIlKbNOFPQjgRNfpQw6Nd3ceLwEwl4imENF5RHQHEQ0DcCGAq5l5DkKL\nZU9oISJHJiCicQCirm3XVT27LyG0XRxMRD+H5CAbgPjmxjSMfoEu3qolzVSVvWtyWKioTh/21XOl\n6kHVxyJvlsxyFwLdw4TZEtf12b9FAw33S5jwfZHjdJxd6R3idTnxwbOkQ+1usZWM2VYvklvRr133\nPey6+RXHzr3mG47tD3gnqc+8RjldqxRdX7jhNst7OU3ymbY9KeP5cqVig/+E2dK3UNJ6+c4YoSbr\nTtdFXz9DXqgYOl4t6dRo6mGO3TpA0paltrZJm0kz5Tzp7oo0NEC+Q97wiRzPH4K4EcXObuHCZVi4\ncFm37Zj5bSIqDjt8GIBSZi4DgE6Z8hRmvgmduzgiegPAtUR0DkL16XrCfAD/ATCCiB4F8GUAF0Tb\nuSsZMw2ysA1Qx+sAnOHZwzAMw0hIogkNn3XMwZh1zMHO61//5qEuWn+B4QDUk2ZsRphnPTN/ir1c\nP5j5VSL6GMARnYf+HzNvi7Z/V3F2bwJ4k4j+vmelNgzDMPZPOCxTTDyGiOfJiehFAI8BeJ6ZG7pr\nH040DirpRHQfgGLVnpk53DvTMIwoCE8Rppn9bW8Za8AwkcGWvSY5YY+cK16X6aOkWOiB3xC5MGWU\nu4ioDir3p8oTicxB4jWpvTE1I28RSdIVVO5z30padsmjFFKB4Q0VIkMGfN5FUqECrtHgTgnWfO/L\n8sIvW5WMH52q5iJyXceLr4m9c4EMMVQ+Tw66FwHfAPkcaPaxYk+eJn1WL3Xs1Hbl2TlWdGleudix\n26a589mnblklL3RmAS3hxphg/Be7CgAj1euRCO3uYsVtCOVpvpGIFgN4HMC/mbm5624holns/oVQ\neZ+/AdjzrfZKgLlhGIYRGxhxX+yWAJjQ+SyvEqGFaW6sTs7MCwEsJKIUAMcAuBihQgGRS8Irolns\n2pj5z3s9Q8MwDKPPieXOjogeAzALwCAiKgdwLTM/SESXAngFIV+P+5l5ZcwGDY2bCeCbAM4CMAPA\nP6Lu210WMCKaD2AbQkHkjjbBzBFSjvcOVvXASER01YOGCE8VCpUzZbinpJY4R6g45PxxEtzcrgKi\n13+ivBOVG9nkMyXn5ccPuSvEDhok8t/E6yRktuy2Dx07NVtk0OHzjnHsbX+UgqSF/+/Ljr3rfukL\nAK314pU4+NYz5Y0M+RHedPtTjp35Y/HmbPnHG45NGWG/x1VR2bTzvunY7c9JrsvgbvES9edLZQV9\nLt/RKh9mbli1sZ2ivHHpOuk/+QB1XGRIGqfuQ9rjUecBrRfpGQC4WjxAaZDyzOzM/ekff1XMqx40\ntUcVe+0iM+UbCVP1gIieRMjh5T8ISZhvMXNH172EaHZ2FyAkW14ednxMtIMYhmEYfUsvPLOLN/cD\nmNuTBU4TTfHW4r05sWEkI5F2c5oayaT1haoHJZPFXl8m9sBibwVm2gni0JJRLLu/N26X1GFpYaFt\nh14h9ew6qmXC/nRxVmmo8r4QfXzwCNkRNVY3utoFBks6rZ3XSFqx9ALl/KF2ac1/k4oCGVdf6tgt\nN9/jOm/6t8VhpPXhF+QNlYLNr8bgZrkvcpvc7H067k2lFwOA4CJxLKHBUj+vLV8cbVLSZMfH5RIu\nRhPks+VV4sSCvLDHShkSC8hN8plSejriRS94Y8YFIprDzP8FkA3gFJU1hdCDPM3dLnb7mnzTMAzD\nMPaBowH8F6EK5V6/+mKz2GEfk28ahmEYfU8w/t6YcYGZr+s0f8PMrtTpRDTWo4sn0Sx2+5R80zCS\nFb9KqtehnjJon7BhkhEMAPDJcrFnHionWPmBZOyvU9m7jv/eQMdu2SRthimfi5LviWNFOB/f+LFj\nF40T6bGpUU1SpQsr/qMURuVaGW/ojRJ/BwDbfivpuwpvEEcSUppq451SLLalWs6VUaVi0MLpEOcT\nn3I48R8rWT9an37fsVMuv0T6PiSOex0vSryeb7DIvwDgO1SkyOBi+UJSFknMHuqVbJsjXkm8QWIY\nXWze6n5dLJIoKQcZ3l7h3T8G7K8ypuIphDwwNf8CcEg0naNZ7PYp+aZhGIbR9+yvDipENAWhxNJ5\nRHQaOp/VIRRfl9FVX000i9187EPyTcMwDKPv6YWg8ngxEaHndbmd/93DboQCy6Oi2zg7ACCiAkjy\nzfeZuaar9r2BxdkZiU6kqgdDBkubrdWICi2J6vg7HZdXrVLifuNq+dvwhVUa+OyvUsx12hWiCq3/\ni2S7n3C/xMaVXizxcOmqokCHivcbMELnigfqNu5y7NRsSf+VGlDSY7rY2cXirdiuUo2ljxOZFgCC\njRK/xzqeTo2feqIUoW159D3HTjtQ4tnaSnfK8bPcqbxcwY9KfqRiyYTFzU3SZk2Z2Mp7E/WqzYgo\nqxnUheIm/TN/F/M4u5qmR7tvGEZB5jmJFGd3JDMv2tv+0XhjngbgjT3el0SUR0TfYubnuulqGIZh\nJAiMvQpPSySWdmZoKQGQiU7PTGa+KJrO0RRvvY6ZnUCUTnt+z+dpGIZh9BVBDvb4X4LxMIAhCBWH\nXYhQoumoM2dH88zOawtrxVsNoxu0dKmJVrrUaG/OKuXYN7hQ7IwIj+o7atwB32mqqMCH14s3Zor6\nq1565hMyxngJwPanyO/jkbfK45Ot8yVdF+CWKIMqmFsHn4/5+3ccu/mvCx27TaUaG3D+113n3X3d\nIzLfgd4X3PqvDxw746LZjs07RFr1bZN5BN9WLrAAKEtk3/bN4onqEoNVpQNkixcrCpTs2iwyKyrD\nvnTdR0f9t8dv99UPvDHHM/MZRHQKM/+j04fknWg7R7PYfUREtwP4E0IL348RirszDMMw9hP21zg7\nxZ5fD7uIaCqAKgCFXbR3EY2M+RMAbQCeQCj5ZjNCC55hGIaxn8Ac7PG/BOM+IsoHcDWAFwCsAHBL\ntJ2jyY1ZD+DKvZ6eYRgudE6GcGfoTEnr6KpiUHKkBD4vWiBy3A5xKnR5Zq5/SnJjhqNrldZJLDcm\nTRVPS/LJJLlDJsk+sauukWKoHHRfSHquaKUtu0TOKzpCgqmb7v0/mbvyrMxQRWR5q7v2Z3ujXGTa\ncCX/qfHTzjxcxn70bTk+eZBj+wbI/HSVBAAgJbv6hyi5Ueu86vOhCZLQlCs2ynnLRbr0jQnLHtAq\nUi0CSo4NT2QaQxLwGVyPYOb7Os03sReFCKLxxnwdwBl7nFQ6V9bHmPmEng5mGIZhGD2BiC7zOMyQ\nRNC3R3OeaJ7ZFYR5Y+4goiiDRgzDCKer0NamJm9763O7vtgY7qoJ2kFl7ClSz+79v7nr2WnGT5YT\nbK+U+Dadkmz4cNnFtDTL5DOzZafTVO92rCg+SnYybWo3tvnNcsceeexouQ4VC7hjjZTKDNwi1RAA\nIHOkbHf1bjLt6xIvWP8H6ZM2XNo3L5JUXBmzix3bd7B8VgDQ8f5q9ULGaF9aJvM9aJS0aZbtMZfK\n9fmGyk4SRaqIIQBeImnFSG+1w8tgxJD9OKh8ALwTQPeIaD7ZDiIazcwbAaCz5Pp++6kZhmEkI/ur\njMnM82NxnmgcVOYBeJuIHiaifwJ4C8Cv9mVQIjqTiD4nog4imhH23lVEtJaIVhHR8fsyjmEYhhGC\nEezxv0SCiCYR0X+J6PPO19OI6Opo+0ezs3sVwDUIeWXOR2jxK+qqQxQsB3AqgL/og0RUAuBshCLk\nhwN4nYgmcgK6BRlGLJh+kPv10k+673PcXJHEXnusxvP4p4+IdKkdVwCgUcmjny6VN7WCVqRSmm3f\nLgqSVtymPnaGY1dc9ZJrjGC7NCS/yKAT/jHXsTf/XJIwpajCsdlFUkUgJdN9i2Ilie5aKVVwh5wu\nMmr2JbMcu+WpJdJXyZ7N725ybN+nVa4xUidKyi9SFQ06dqh2KqVYx5sSq+gboeRK/WFVuTMs0ih1\nC1VVJZCRhnixv+7sFPcBuALAvZ2vlwN4DMD10XSOZrG7B0AHgGxm/neng8rTAGb2fK4hmHkVAHiU\nCjoFIeeXNgBlRFQK4DAA74c3NAzDMKKnH+wZAsz8wZ51g5mZiNq66eMQzWJ3ODNPJ6KlnQPsIKJ4\n+ccOg3th24zQDs8wDMPYB/pBUPk2InK8iYjoDABbou0czWLXSkSOxkBEhYjCQYWIXoO33PkrZn4x\n2gmiCy+cpyHSwBQEUIJApKaGkTBo6TJcttTVDSI56X34snfRkXeek+PZor4h3104AMXj5WTtTSIL\nTrjsUMfeeK9UQFizQn48zzhOJL7tN//XsStXuVMUNn8ir6d8RbwSq66SP/1BU+R45lypv9nw0IeO\nrQu0AkBLjWiw2cMkjVnDPQsd269i6DJOkBg4XWS1dYGkCEv95U9cY/A/HnTs4I5mOW++cndV0qNv\n4gg5Xi2epLrSAa8W2RQAaLRyaM9Iw8Kl5Xhz2WZ3/F2M6Qc7u0sB/BXAJCKqBLABwHe67iJEs9jd\nBXjZsiAAACAASURBVOBZAIOJ6HcAzkAogr1LmPm4aCehqEAoueceRnQe8+R0FER6yzAMY79h9vSR\nmD19pFMB/TePfdxNj54TjKKcWyLDzOsAzCGibIRi7OoBnAWgLJr+0WRQ+ScRfQRgTuehU5h55d5N\n1xP94O4FAI925uIcDmACgA89exmGYRhRkwgOKkQ0BiEnx1xmPpOIshDyC2kBsJCZv1B0r3Nx+wGA\ncQA+Q8hB5RQANwAoRSiVZbdEFcHYubjFbIEjolMB3AmgAMBLRLSUmb/GzCuI6EmEcp61A7iEo6ku\naxj7EV15XHZESHqvJc1dKr5cy56tKuvVNuVxqQPEASBnp0iX+rwTVJu67SKn6cDz2vVOfgls2iid\n57x8mmuMXX9+17F3V4ikqT0z178u0t6w7TLhunKZ8OBp7jy/6arSgU75tXut5E0bOE1cSds+lXRj\nWpLUhVxb5//BNQZlyfVyQ7tnH5fcWKNytg2T+QZXlsnxDvdtjBplLq4vITt+j2ISYWfHzBsAfI+I\n/tV56DQATzLzS0T0OACvCrMPAagD8B6A4wFcgFCO5nOYeZlHe0/iF67fBcz8LELSqNd7vwPwu96d\nkWEYRv8muO9JSByI6AEAJwGoZuap6viJAP6AUBm4vzHzzd2cajiAPT//ItU3Gs/M0zrP/zeEnFJG\nM3NThPaeRBNUbhiGYeznBJl7/K8LHkSoiKpDpyPj3Z3HSwDMJaIpRHQeEd1BRMM8zrMZ4qcRaT1y\nFkFm7gBQ0dOFDuijnZ1hGN4cNFXsT1RN0UjyZqTjUyaJvXK1+71tLfBkwY8XO/ZJD3/FsZdeIZUD\ndP7NOe9f6Nj/PUI8GAEgT4o0YMRUeVG2TDTYw1+X/k1/lHyWLbtkgjtKlUQIYPhdZzr2xu8+5tgD\nx+c59vZXNzh27kEiaTaXSw5LSpX7alt1g2sMXeUh82Dp37J0K7zIOGacY7e/J9Um/AUiSdJQt0ts\ncOM2eaGkXV9OhAq8CQYzv92ZOlJzGIBSZi4DgE5Z8hRmvgmhKuN7Cgn8DsB0IroSIQfIu4noJIR8\nNryYRkRajM9Ur5mZc6KZsy12hmEYSUA0DipL3t2Aj97d0G27CAwHUK5ebwZwuG7AzDsA/DCs30Vd\nnZSZ/V29Hy20v/p/EBE/gol9PQ3DiBvpUl4OLRF2YzoJUUD5NuidVXgi/Ug17HTVgzIVFjZKhZFt\nrhT76NPEYWP7KkndBQAbN8p9ZcIBMkZHm2xFB6m0XNXLZaeTqlKEBcPq5KVli1NK0QlS0qz2Q4kt\nHjhbopcaP5bdWNahUokh2CyOJ76AO0cGqzlyi9h6Nxislc+KlKNM6ijZZAR3RfjSAPiGyk6U69TO\nsnNXmTL3ITDzF1JM7S1ExIu3/qbH/Q4dcm3EeXTu7F7c88yOiE4HcCIzX9z5+lyEkpL8xKt/b2M7\nO8MwjCSgF7wxw+OkRyK0u0sIbLEzDMNIAnohzm4JgAmdO75KhJL6z+2qQ29ii51hJCg5Unc0olOJ\n/rHeoNSwxkaxfWE+blriLF8nJ65V8XsuSTRfTtDYJDfMTUskPVlz2PxKDpdUXvnjxTlDy5i7Noqe\nOkCl/mqtlxi2wECl5QJo3ikDVb0iz5Y6lNzY8Pgqxx51kXj8tG2S8XavENk1PcddaSBtiKQVo4Dc\nIv1DlES5W4IadfyeK9mXkmBTp7lT/HZs9E75xs3tnsdjQSx3dkT0GIBZAAYRUTmAa5n5QSK6FMAr\nCIUe3B/jBCT7hC12hmEYSUAs4+yY2XPHxswLACyI2UAxxBY7wzCMJCAR0oX1JbbYGUaCss1b6YrI\nBAn3wtp1YofH4m1XiflnTBdHu4pK+eU/UJwFUb1VbpK68Ou4aaq0QhhNqjrBx8slXVggU9oUHy6p\ntRpVurCazSILDgrzxtxdIzLm+K+Nljl+5B0DV/OiFLENDBZtNmu4yKb+gkxXn93L5YMf+DXx+OzY\nKtqwP1/6cId8Pu1KKk1RnpkdpdWuMTq2KZ05TWTitCmDES8SIV1YX2KLnWEYRhJgi51hGIbR77HF\nzjCMfoGWLqNFB39rdkpxA5eXZppyXKxYI+6fVWEq4sTxYhcWilS6YYOMV/1vCSQvFkUSMz+4KuJ8\nP/3KjTKv1Ts827hSh60Ur8usIpFdG1Qlhrwxyj0VQHquXGSr6p+uqim0LJML1nIlfHKtWvZMC6ve\noL08dbowbogciL6vJPszO0sEbRiGYfR7bGdnGIaRBJiMaRhGUjFIUlK6JMqzHjrUsRdfKxUQNpRJ\nG52jUweuN4UVXNHnHTdTZMKc7aKP6qD5VVIsAOmn3u7YbY2uMG3kFokXZM5okQ+rVA7MHWukUoL2\nwKyvFOly4Jek2kxbqdJsAZCSIlur1UUq6ZLbRBJsWyf9U0aoi1LnaXlfJRUFkKrygnbUKC/PIZE9\nXPcVW+wMwzCMfk8Qyf3MzhY7w0gydJxdltpIPHn+4i827gKdUizTHaqGalWureYV2fkcdpzs8urK\npURZ/kC5ETfskO1japo74X5Hi6TT2vxuhWMPnVnk2P50qQhTvUzi24YeKSm7gttkK9pWL6m/AKB5\np8T5ZQ6SC9u9XrarOVMGOXbKaO9KB3UfqEoMKl4PCNtNKgcVnXos1tjOzjAMw+j32GJnGIZh9Hts\nsTMMo18wRGWa2loduZ1GV0qIhjHFYmvHlXCmTBJbS5o71okUWKPqvWake7f/8k/cBZrXPr7asdMD\nIlduWVLl2K1KlcwISHRVh3J2qflcBh96QrFrjLqFUmx74NFSni2girzWvycSaraq2NCyRjTivFnS\nt2WxzA8AfAMz4AVlxKQotyfJHmdni51hGEYSYDs7wzAMo99ji51hGP2CaKVLzZhisbuSJffQHMFZ\n8JBD3MmYaneIZFavpFJ/ingejhwnabl0AdU1H4mX5upHRbYE3OnKtm6Rcg5jD5L4tgYVG+dPlXm1\nqaKwrcoDs+q1ja4xgu0yd+1d2aokynSVeqz5U/ng/UrqDKpCrI017kDEDFUpIU0Vtw3WxjNdmC12\nhmEYRj+nI7nXOsuNaRiGYfR/bGdnGP2c0aPcrzduEjsa6VKzpcr7+Mcfuz39SiaLrQu2Ll0m24ui\nISLZDRsuEqOWPYNhDoTZKghepxur3STSZ71kBcPUs+TidYqv9laxx//oYNcY5X9e5tg7PpTA8EFH\nj3BsXdGgUQWop6iA9kC2aK65R0p6MgAI7hYZtWOrXDClxtMbM7m3drbYGYZhJAEmY/YRRHQmEX1O\nRB1EdIg6fhwRLSGiTzv/e0xfzdEwDKO/EOSe/+tP9OXObjmAUwH8BYD+WLcB+AYzVxHRAQBeATDC\no79hGFGgZctYovNhhlc9+Hyl2MOVgteqihj41E/t+jolMYoToyvwHACalbNimjg+YtRoOdno6ZKr\nsm6tVEDIPVAKqI76iuTJ1LIlABSqQqu7y+scmxvUxJQkmq08M7XXZesW0VNTdrrdWFMnKg9MlQ8z\n2OzO0xlLOkzG7BuYeRUAEFH4cf1/3goAmUSUyszuWh+GYRhG1PS3nVpPSfRndqcD+MgWOsOIPzOm\nyw/PDRvkzrhTJejfm5RkFZXex7Xzia5/V1Iiu7Q1a9weKgWqFt9mdd68sXmOXbZE4uEKR0gesrUP\nrHXsYaNkW9jR5h6j9FXZCo88VC64bqVsM3MOLJDrUDuzrOGSOmxXqewq05SzCgC0fyo50UhVPUgf\nNxDxItmf2cV1sSOi1wAUebz1K2Z+sZu+BwC4CcBxkdo8jRrHnoIAShCI1NQwDCNhebtiJ96prIV/\nXQR31xiQCDs7IhoDYB6AXGY+k4hOAXASgBwA9zPza/EaO66LHTNHXKi6gohGAHgGwHnMvCFSu9NR\nEOktwzCM/YavDB+Irwwf6OzsbnhtVczHSIRndp338+8R0b86Xz8P4HkiygNwK4D9c7HrAc4+vvOi\nXwJwJTO/13dTMoz+gb+L0K0OybiFj5d2fzPU0mW6qlTQ0kWWKx3np51ltCPK4ceIk0dLnUrR1eqW\nGGtU4dkUdfcq/UDeKCgUGbRig5xLO8RUbmrzPA4ARSNE4ty1URxUdIox8on0mD1SpSqrEKeUnJHi\nKFOz0u1pEygUFSpFVTpoVinJYk14zOK+QEQPILQjq2bmqer4iQD+AMAP4G/MfHOUp7wawN2xm+EX\n6cvQg1OJqBzAEQBeIqIFnW9dCmAcgOuIaGnnP9vCGYZh7AMd3PN/XfAggBP1ASLyI7RgnQigBMBc\nIppCROcR0R1ENCz8JBTiZgALwpwTY05femM+C+BZj+PXA7i+92dkGIbRf4nlMztmfpuIisMOHwag\nlJnLAICIHgdwCjPfBODhzmP5AH4H4GAi+iWABgBzAOQQ0Xhm/kvsZukmUWRMwzDihJYqY0lX0qVG\nS5da+hyhfue/86qkzMpSKcEywmqcKvXQJT9qb876etHrRo+WDi3NcrdvVHGBxQfnusZIyRQZM3uc\neHlueVOKuqYG5Na5bZlouwUqRk/H4mnZEnBXVmhV883IS0dfsv6jSqz/KIL7bPcMB1CuXm8GcLhu\nwMw7APwwrN9deztgT7DFzjAMIwmIxkFl9IyhGD1jqPP6v/d91JMh+t4DpgtssTMMw0gCeiH0oALA\nSPV6JEK7u4TAFjvDMHoNLX2uU0FFOpFSoxQUwAjJ6gUAqJQiBCgYJLZOK3Zgidhbt8odXheeLRoi\ndn2VKrMAgJVnRuUyieXV3oyZg+RkLarAa+1q8aZsaxR304HjRQ4FgPamdnjRWh+//Bm9EFS+BMCE\nzmd5lQDOBjA37qNGidWzMwzDSAKCzD3+FwkiegzAIgATiaiciC5k5naEvOlfQSjV4xPMvDLiSXoZ\n29kZhmEkAbHc2TGz546NmRcAWOD1Xl9ji51hGACACePEXrtu3841SOWw3B5FnHSkTcSOne7X2rNU\nB6Vrz8w1pWJrqXPKTO/A9Zoqt6Q4/ksS1rvzfZExcyRGHC27JMDcnyqD62Dz4WdLBdvWsKDypu3i\nDupP753bcCKkC+tLbLEzDMNIAiwRtGEYBvZ9N6dpjcLPYuoBYi//3LtNg9t3BEd8ReLQ3n9bdmc6\nJZquraerG6xcIifT82sP8xXJW1EDLwZNlm1iY7V40WQPl3RhvhTZ5dWquLz2JvcHoneAzbXi7OJP\niZ8bRTDJt3a22BmGYSQBtrMzDMMw+j1JvrGzxc4wjNize3f3bSJJlxotdQLAziqRLgtVenid/ktL\nn1q60w4mVVvFHlvsHkPLlXUfimNJ806RG5t2yIDbNok99kuSLiw1WyTU6s/c0mhWQaZjp6l2HMcV\nKdl3dhZnZxiGYfR7bGdnGIaRBHQVJJ4M2GJnGAYAYNwYsXUqr95ApwubPFFsnToMAKprvN+LVNkh\nqCoPbFL5+Aer4gQ6jRgAdLSIe6b22ty9RfRRHf836csiewaVVtimUn8VlqiAPwDtjfJeS52K2Uvv\notLuPpLsMqYtdoZhGElANFUP+jO22BmGYSQBHcHu2/RnbLEzDANA70uXGl2FYOVqsadMcrerrxc7\n0kZFe3Bu2ih3eJ06LEfiwFEltVcBAMFlUgk2Q9VS1dJlirpzrvtAPDYnHyMXslUVdQ33stQVFLKH\nSGHXQZM686y9iphjOzvDMAyj39OR5IF2ttgZhmEkAbazMwzD6GO2VHkf15JmOGOKxd5QJrYOVtfV\nF7YpT846FfQ+cbz7vGWbxA5I7DfycsWuV4HrWh6tXS8SqPasbNzlTsCZniHupx0t4kpau74W8cKe\n2RmGYRj9HtvZGYZh9BKpkhkLbVFURhiY5369U218dMqvSOgd3PBhYldUiq3r3wFu55XWVniiHUx0\nBYNNayVob+xB2Y7d0RJWvkHRWi+D+OJY9cCe2RmGYRj9nmTf2VluTMMwDKPfYzs7wzB6jWikS83O\nLvw1tGNJaoY4gyxZLA4fejwtXXaFljF1PF2NhNMhf6DY5eWyY8oW5RI+JW9u2+beVQ0eIvuMulrR\nRFMzwyrJxhBzUDEMwzD6PckuY9piZxiGkQTYYtcHENGZAOYDmAzgUGb+OOz9UQBWALiOmW/r/Rka\nhtEdWVliN0R2NtwnDprqfv3Jcm8bEOlyxnSRDz9e6n2DH6CkSp2CDHB7WmpvzmapG4vNShItcBc0\ncKhZL511vB4ApAbELTWlXk7c1hRPGdMWu75gOYBTAfwlwvu3A3ip96ZjGIbRv0n2Ej994o3JzKuY\neY3Xe0T0LQDrEdrZGYZhGDGgI8g9/hdriGgMEf2NiP6ljmUR0WIiOinmAyoS6pkdEWUD+AWAYwFc\n0cfTMQyjC+IlXWrcUmV0aOlSS63ay1KnJ9OB7oC7YGskD87CArGz1Ri1ki3MlV5MHweAQJ1Il2lp\ncjyrKAvxIhGe2THzBgDf04sdQvf8J+I9dtx2dkT0GhEt9/h3chfd5gO4g5kbAVAX7QzDMIweEMud\nHRE9QERbiWh52PETiWgVEa0loiu7mxMRHYeQirdtny+wG+K2s2Pm4/ai22EATieiWwDkAQgSURMz\n3+PV+GlIZtcpCKAEAa9mhmEYCc2H9Y1Y3NCI9Ka6uI0R42d2DwK4C8BDew4QkR/A3QgpcxUAFhPR\nCwBmApgB4PfMHL5XngUgC0AJgCYiepk5PlvQRJAxnR0cMx/tHCS6DsDuSAsdAPz/9u49WO6yvuP4\n+8MhCREhkNBUY9IkQmACEgvVkHY6pFW5aK2RQapMy6VWHWG8DAOIiKKtbcGo4FAHO6OSVtriUAaK\nDEaMFIRSERICJCQpBkGJoCBEh0DCJefbP37POfucPb89t+zub3fP5zWzM8/vtr/vOXv2fPd59rmc\nzEGNDpmZMTVrosx7VubqB7o/ldUxZmRNkfk8mbN/p1bOVzB45Zna/+mtP62dMzeblxNgV20KTfr7\nYcner2LJjNqH9a/QYBmIPdDM7+Ai4k5JC+p2LwW2RsRjAJK+DayIiEuBq9O+mcA/Ar8v6YKI+HTa\nfwbwdKsSHVQ39OAk4ArgIOBmSesj4u1VxGJmNhmM5Tu75zc/xfNbJtyi+Drg8Wx7G3BMfkJEPAt8\nuP7CiPjXid50rCpJdhFxA3DDKOf8bZvCMbMu12jMX6PpxqZNq5VffHHosbzDSD4Gb3dtKB8/31Yr\n92c1pnx6sX2ye+y7f206M4Dtv6492T77lMdYhX0Xz2bfxbMHt3994+bxXF59D5gRdEIzppmZtVgb\nemP+ApiXbc+jqN11BCc7M7NJoA0TQa8FFqXv8p4A3guc2vK7jpGTnZl1vfGO+cvHxtU3Y76m1orH\nCztr5XzM3XNjWBQ2N2/e0EyzI4s3n4ZsrxZO89HMmp2kayh6Us6S9DhwcUSskvQR4BagD/hmRIyr\nHbSVnOzMzCaBJvfGLK2xRcRqYHXTbtRETnZmZpNAJ8ygUiUnOzObdJ55tvGxnzxSvv+IxbXyQ1nj\n3BNP1sqNenn+38NDE03e7JpPPZb3BG22fi/eamZmvS68xI+ZmfU6JzszMxvVlmxRsnwQez54/JVs\n4HneJJmvgABDB5/nWtnU6GRnZmY9r4XTTnYFJzszs0nANTszsy40a2atPFLvymbdY85ra+UND5Wf\nP/PAWjnvpflcgxUX6u+xow0L4k5WTnZmZpOAa3ZmZl2oVbW5RvfIy6otYTdkzFxePvCAWrl+GrB8\nbb12/BzgZOdkZ2Y2CTjZmZlZz3OyMzOzUlOm1Movv1wrj7cX/7Pbh25XMQrAyc7MzHqek52ZmfU8\nJzszMxvU11cr502X47X9N2M7b/r0Wnnnzsbn7SnPoGJmZj3PNTszM+t5TnZmZjZo9+7Rzxmv/fYb\nup1PH7ZrV/PvV8bJzszMet5kT3Z7jX6KmZlZd3PNzsysxUZa9aBdnSQne83Oyc7MbBJwsjMzs57n\nZGdmZj2vEwaVS1oIXATMiIhTJO0FfB7YD1gbEd9q1b0r6aAi6RRJD0naLenoumNLJP1I0kZJD0qa\nVkWMzbCJF6oOYUwcZ/N0Q4zgOJupG2KEomY33kfTY4h4NCI+kO1aAbwOeAnY1vQbZqrqjbkBOAm4\nI98paW/gauBDEfEGYDmwBxP2VGtzl7wJHGfzdEOM4DibqRtihOYmO0lXSfqVpA11+0+UtEXSTyRd\nMIawDgXuiojzgLP27CccWSXJLiK2RMTDJYeOBx6MiA3pvO0R0d/e6MzMek+Ta3argBPzHZL6gK+m\n/YcDp0paLOk0SZdLmlPyPNuAgVlEW/q/vtPG2S0CQtL3JK2TdH7VAZmZ9YJmJruIuBOoW6WPpcDW\niHgsIl4Gvg2siIirI+KciHhC0kxJ/wwclWp+1wMnSLoCuL0lP3iiVn1pKWkN8JqSQ5+KiJvSObcB\n50bEfWn7POBs4E3ATuBW4NMR8d8lz1/9t61mZi0SEWrWc+3J/8tGcUhaANwUEUem7fcAJ0TEB9P2\nXwHHRMRHJ3rvZmpZb8yIOG4Clz0O3BERzwJI+i5wNDAs2TXzD8HMrJe16f9lR1dAOqEZM38RbgGO\nlDQ9dVZZDjxUTVhmZjYOvwDmZdvzaHEPy/GoaujBSZIeB5YBN0taDRARvwEuA+4F1gPrImJ1FTGa\nmdm4rAUWSVogaSrwXuA7Fcc0qGXf2ZmZWW+SdA1Fy9ss4Cng4ohYJentwFeAPuCbEXFJhWEO0QnN\nmGPWLYPRR4ozHf89STsknVtFfCmGPMY/yPYfJ2lt+h2ulfSnVcVYEmf9a35hGs+zRdLxVcVYT9JS\nSfdIWi/pXklvrjqmMpI+Kmlzes98oep4RiLpXEn9kmZWHUsZSV9Mv8sHJF0vaUbVMbVSRJwaEXMi\nYlpEzIuIVWn/6og4LCIO6aREB12W7OieweilcWYuA25uXzil8hjz6v3TwDsjYglwBsXvtUqNXvPD\nKZpJDqcY13NlmnqoE6wEPhMRRwEXp+2Okj7EvAtYkt4zX6o4pIYkzQOOA35WdSwj+D5wRES8EXgY\nuLDieKxOV82NGRFbAKRhHYuGDUZvc2hDjBAnkt4N/BR4vs1hDdEoxoi4P9vcBEyXNCWNm2m7EX6X\nK4BrUlyPSdpKMc7n7vZGWOpJYOCT/QEUX9x3mrOASwZe14h4uuJ4RnIZ8AngxqoDaSQi1mSbPwZO\nrioWK9cpn4T3VFcMRpf0aoo37ecqDmWsTqboJNSJU7bNYWhPr20Uc+x1gk8CX5b0c+CLdOan/EXA\nsZLulnS7pDdVHVAZSSuAbRHxYNWxjMP7ge9WHYQN1XE1u7EMRi8xBfhjssHoktaVDUZvlgnG+Tng\n8oh4QWXVviabYIwD1x4BXErRfNRSexJnnbb1thoh5ouAjwEfi4gbJJ0CXEUbfo/1Rolxb+DAiFiW\nvlO8Fnh9O+MbMEqcF1K03Aye3pagSoxxooyLgJci4j/aGpyNquOSXasHozfLBONcCpwsaSVF81a/\npJ0RcWVzoytMMEYkzaWYxue0iHi0uVENN8E468f0zKWNzYUjxSzp3yLibWnzOuAb7YlqqFFiPIvi\nNSYi7k2dP2ZFxDNtCzBpFKekNwALgQfSZ8O5wDpJSyPiqTaGCIz+dyrpTOAdwFvbEpCNSzc3Y3bL\nYPTBOCPi2IhYGBELKbrn/kOrEt04DcYo6QCKzjMXRMSPqgupVP6afwd4n6SpKtbIWgTcU01Yw2yV\ntDyV30LRYaHT/BdFbEg6FJhaRaIbSURsjIjfzd4z24Cjq0h0o5F0InA+xVyQu6qOx4brqmTXLYPR\nG8XZSUaI8SPAwcBnU9f59ZIO6rQ4I2ITRdPbJmA1cHZ0zqDRDwErJd0P/H3a7jRXAa9XsUTLNcDp\nFcczFp3y+pb5J+DVwJr0numED7GW8aByMzPreV1VszMzM5sIJzszM+t5TnZmZtbznOzMzKznOdmZ\nmVnPc7IzM7Oe52RnHUHSjDSrR09TsbDlhnFec6Skq1J5mqQfSLpP0l9IujYNqjezETjZWac4EDi7\n7ECaFWcyOx/4WiofBUREHB0R1wJfB86pLDKzLuFkZ53iUuDgNPvESknLJd0p6UZgo6T5kjYOnCzp\nPEmfTeWDJa1Oi83eIemw+idPC6r+b6oR3ZWmyELSmWmxzdWSHs4XMZV0qopFbDdIujTbvyPFuFHS\nGknLJP1Q0iOS/jydsyDFsi49/rAkpjskvTHb/h9JR9adMw1YluavnE2xvuCb0+9pIXA7xXyMZjaS\niPDDj8ofwHxgQ7b9J8AOYH7aXlB3/Fzg4lS+FTgklY8Bbi15/v2AvlR+G3BdKp8JPJKOTwMeo1gq\naA7FYqGzgL50jxXpmn7ghFS+nmLhzj5gCbA+7Z8OTEvlRcC99T8HxRRdl6fyoQPn1MW9DLgp216e\nb6d9PwQWV/0a+uFHJz8me/OQdY6ypVvuiYiRVqeWpH2BPwL+M1s1aWrJuQcA35J0CMUci/nf/q0R\n8Vx6wk0UCekg4PZIkyNL+nfgWIoFRF+KiFvStRuAXRGxO9U8F2QxfDXV3HZTJLN61wGfUbH+4vuB\nVSXnzKdYDHbwZy4554l0380lx8yMDlzixyyTr+b+CkOb3adTJK29gO0RcdQoz/V5iqR2kqT5FM1/\nA17Myrsp3hf1k8Yq25cvZtsPvAQQEf3Z94vnAE9GxGmS+oBhM+FHsa7hGuDdwCkUy1INO43R13BT\nisPMGvB3dtYpnqNoSmzkV8BsSTPT91jvBEg1skclvQeKqp6kJSXX709RAwL461FiCYrlgpZLmpWS\n1fsomgvHan/gl6l8OkUzZ5lvAFdQ1GJ/W3L8Z5QvGJp7bTrPzBpwsrOOkJoL70qdQb5AkXAiO/4y\n8HcUSej7FEv7DPhL4G/SkjobgXeV3GIlcImk+ygSz8BzD7lPdr9fAp8EbgPuB9ZGbdX0+vOjpHwl\ncEaK6TCK7x+HnR8R9wG/pbwJE+CBdH1+7eD1kqYAcyNiS4PrzQwv8WNWKUlzgNsiYlgP0uyclp5s\n6AAAAFtJREFUfwG+FhE/Ljl2PPBnEfHx1kVp1v1cszOriKTTgbuBT41y6peADzc49gHg8mbGZdaL\nXLMzM7Oe55qdmZn1PCc7MzPreU52ZmbW85zszMys5znZmZlZz/t/DitigCarpz4AAAAASUVORK5C\nYII=\n",
      "text/plain": [
       "<matplotlib.figure.Figure at 0x1065acdd8>"
      ]
     },
     "metadata": {},
     "output_type": "display_data"
    }
   ],
   "source": [
    "import random\n",
    "import numpy as np\n",
    "\n",
    "def simulation(par):\n",
    "    e,f = par\n",
    "    e = 10**e\n",
    "    f = 10**f\n",
    "    sim = rebound.Simulation()\n",
    "    sim.add(m=1.)\n",
    "    a = 1.\n",
    "    inc = random.random()*np.pi\n",
    "    Omega = random.random()*2*np.pi\n",
    "    sim.add(m=0.,a=a,e=e,inc=inc,Omega=Omega, f=f)\n",
    "    o=sim.calculate_orbits()[0]\n",
    "    if o.f < 0: # avoid wrapping issues\n",
    "        o.f += 2*np.pi\n",
    "    err = max(np.fabs(o.e-e)/e, np.fabs(o.f-f)/f)\n",
    "    return err\n",
    "\n",
    "random.seed(1)\n",
    "N = 100\n",
    "es = np.linspace(-16.,-1.,N)\n",
    "fs = np.linspace(-16.,-1.,N)\n",
    "params = [(e,f) for e in es for f in fs]\n",
    "\n",
    "pool=rebound.InterruptiblePool()\n",
    "res = pool.map(simulation, params)\n",
    "res = np.array(res).reshape(N,N)\n",
    "res = np.nan_to_num(res)\n",
    "\n",
    "%matplotlib inline\n",
    "import matplotlib.pyplot as plt\n",
    "from matplotlib import ticker\n",
    "from matplotlib.colors import LogNorm\n",
    "import matplotlib\n",
    "\n",
    "f,ax = plt.subplots(1,1,figsize=(7,5))\n",
    "extent=[fs.min(), fs.max(), es.min(), es.max()]\n",
    "\n",
    "ax.set_xlim(extent[0], extent[1])\n",
    "ax.set_ylim(extent[2], extent[3])\n",
    "ax.set_xlabel(r\"true anomaly (f)\")\n",
    "ax.set_ylabel(r\"eccentricity\")\n",
    "\n",
    "im = ax.imshow(res, norm=LogNorm(), vmax=1., vmin=1.e-16, aspect='auto', origin=\"lower\", interpolation='nearest', cmap=\"RdYlGn_r\", extent=extent)\n",
    "cax,kw = matplotlib.colorbar.make_axes([ax])\n",
    "cb = plt.colorbar(im, cax=cax, **kw)\n",
    "cb.solids.set_rasterized(True)\n",
    "cb.set_label(\"Relative Error\")"
   ]
  },
  {
   "cell_type": "markdown",
   "metadata": {},
   "source": [
    "We see that the behavior is poor, which is physically due to $f$ becoming poorly defined at low $e$.  If instead we initialize the orbits with the true longitude $\\theta$ as discussed above, we get much better results:"
   ]
  },
  {
   "cell_type": "code",
   "execution_count": 13,
   "metadata": {
    "collapsed": false
   },
   "outputs": [
    {
     "data": {
      "image/png": "iVBORw0KGgoAAAANSUhEUgAAAbsAAAFJCAYAAAACM4MMAAAABHNCSVQICAgIfAhkiAAAAAlwSFlz\nAAALEgAACxIB0t1+/AAAIABJREFUeJzsvXd8Hdd5Jvy8t+OiV6KwgFUsokRVqlmyJMtR3OMSR/mS\nTRxvevul7DpZO3E2X74v3nXWzrokm88ttuPIjiPHsr0ry4psyiqWRPVCUqwgQYDo9QK4uO18fwC8\n73OGM8AFBZAgcJ7fDz+cO/fMzJkzZ+7MeeZ530eMMXBwcHBwcFjJCF3sBjg4ODg4OCw13M3OwcHB\nwWHFw93sHBwcHBxWPNzNzsHBwcFhxcPd7BwcHBwcVjzczc7BwcHBYcXD3ewcHBwcHFY83M3OwcHB\nwWHFI3KxG+Dg4ODgsHIhIuUA/g7ANIB9xph/vhjtcDM7BwcHB4elxLsB/Isx5tcAvONiNcLd7Bwc\nHBwcFgQR+aKI9IrIy57ld4vIIRE5IiIfml3cBqBztpy/oA0luJudg4ODg8NC8SUAd/MCEQkD+Mzs\n8p0A7hGRHQBOA1g3W+2i3XPczc7BwcHBYUEwxjwKYNiz+HoAR40xHcaYLICvA3gngG8BeI+I/B2A\n71zYliouWYGKiDi7BgcHhxULY4ws1rZez+/lAtrBdCUwM6Pba4yZBPAr57v/xcIle7MDgK9h23mv\nG49ruXmNlk+e0vKG9VrOZLScSFCZtgMAIZor/13fAH6joeGcdarWVhbL5c3lxfLQYX1QkpCOr5pN\n1dY+spO5Ynn05GixXL1B65W3VRTLuXFt/GT/ZLFce2MrAOCvHjqEj/7sVfZxVMaK5fyArmOyBW1j\nVA823KL7KwyldXmzHisAoKlOy8mEf/nwSS1nssXif33wGD7627efsxyxqLULaVoLX2T0OGD0OFDQ\n/kRlk5bH+7TcsMl/mwCQGigW/+KT38df/Ol7Z9uVLC7Px/T4wnndd1po3wDyRj+nsiPFcnmkqliu\nCGlfn5o6WixP5/X42isvL5af63/S2kdIBJ/7+I/wq//pdrw23Ftcfk3ThmI5V9BXK+m89vVQesLa\nzlkcHNJxCAA76nQsHh0Zo2PSY2+rCBfLUbpwXuzX8frI55/BLR+8pvg5TPusTeg6p8a13w4NThXL\nV6/Rc8DrZgvBv/0nRnX//ZN67LGwrj9Fx/HSP72AmnfsOGc7edpHOBR8v8jSeDCz6/T89uJPgO4N\nLfz38p7C4YVUX9YTkEv6ZueHdfQ713na/q6sTMtTU/DFmib/5Tn6TdrzAR00B/7JHgzpaS3Hy8Ko\nqp/5IW6+prm4vOvJ7mI51aM/HjWbaorlaJmemlzafqfLN8Lmq/VOHa7WO292QA8wktBtJRv14jfj\nMxeymT73nXHu9LjuL6E/SmZCL/7oz1yrdeq148z3H6X61CEAgi55s/+g1lnXqOW12m+4/wBw9odz\nUm+oqNIffwAAnUPTo08vso4u9qT2tTn5otbhe3NFg5bz9LQDwBx6Xj/UVMEPw6CHhExKNxvVfSfo\nRxMApsL+bxYmcnrDSItuNx7W89k5fqZYjob0JuhFIhxFJBRGImw/JOyIbS6WOwo9xXLfqF5I6Zzd\nD2dxVWOD9fmhU/qgcGWj3uj58uqkh7DxrI7BpqT2QU08hI1VOn7PTGi9Outmp9vd06R9MjCl/bu3\nRR/gnuvTcey976Uyuo8dDbqtw3QTjdF5WlcVx+VtM2Pg1JiOS74hnjpDDQRw2w4d4y/3629AJr90\n94vQ+by0KsxfhdAFfTeH2fLpgLoXHO6dnYODg4PDYuAZAFtFpF1EYgDej4v4js4Ld7NbQuytLp+/\n0jLArRvqL3YTSsJtV62bv9JFxhtv2Xmxm1ASrr1548VuQknYdl3rxW7CvGja3Tx/pWWAUGjhf0EQ\nkXsBPAFgm4h0isgHjDE5AL8D4EEABwB8wxhzMHgrFxZizLKmWQMhImah7+yY4uzr1zK/s0sp24Qm\nZRqsE3+YGKItnlc5I/Tq4tbP3FQsd35Waa9CTrmBsnp6V0WIVyklOT1mU4GRMqWfDHEwOXq/UL21\ntlie6NKD4neEzN/EdtPBwqYxYzv0Zph5Vd9PxXYpdRV64426Mr2rKvzgYWu7oPcesr1dl/cNaZm5\n4BxRrFvoJeqkUkqyZZe9D6LazJBSe9ZJ7FaaTdrbdHktDZJJfWdWWLPF2kVoigYKUZyFCn0nOTqt\nfVUbVuoSYaXlUkRPAkBZRCnZqZzuQ0TbXp4n+i6rLBHTmANTev6ay2nfANYk9bw91n2gWOZ3ds/3\n63vT3fXaJ6msPRbP4nRq0Pr88oD2ya/vVrr7yZ5XiuUIHVOG3psOE21/Ysx+p5mg8XNmUq+jeBi+\nSEa0PlOaTIGmPdQhv/Nrq9TrsGtcj51es+GnNyn3/fkX9ZxP0XWeGrbfm/D1XR47t/FHP/itRReo\n3JdY+Du796QPL2o7LiZW3Ds7BwcHB4dzMYdGZlVgRd/s4vHg7ypKYBhp8mCpMTe1B6/Ds8GXPvxE\nsVzbquqYeJW+KB86plPBZJ3O8ipa9Ql/ghSUABCO62njmWGaRnMoqbO/WIWWQyRiOefNPIGVlowC\nzR6t2V/Qdsrtk2DS/gIHFOhRmRWb3f3n1gWAVIDCCIDp7tAPpNQ0r+iUPPT292mdXhIZpXU2ZSZ0\nZhfq9Qg+qoi6Ktf2hqhLa6EzXNAsBiMqUIpU0bECyORV4DDhmfWdxfFJXb9AzMzmaqUmB6Ze8l0X\nAPqnBn2XR0I6w6iM6rjqmdQxWkHLU1lta3PSnj1Wtep5PjB0zHd/EzQDPzaqszkeenMMUWyt0etg\nmmZno9Pzqyq6UjpjrC+zZ1as2mSM0oyzka6vTz/b51cddSQMQ22Z9V1ZRA9yaFT7UZbwjnReApUV\nhBV9s3NwcHBwmIG72Tk4ODg4rHi4m90KxrT/u3QAwCDpISIR/zKjTvUeFr3pBWsrvAHnvtvdrMG3\n6WFdOZtSurCy1Y4ji6/XuK6+R1WgwDF0TDfGWzxxaLMItwRzuSbrTwUlblIxB4tVCvt+omWKn2JB\nyjn7P0oR/NtJHZgi2rZB6TFp10BpE3tNy0dftTfMJ5GCnWWnqonMs/t0+Y49Wp9ouuk6pSoT3XY8\nZT6hfT1FdGMFBX9notqO2AQNOBbB5G2Kuiyj9NoYdV2IhNMt5SrUMRQcz0HojL31N1ifB3J63jio\nvDvlzf50LvqI0kxGdYA/3z9g1Wsoo4QDRAs2lWn/HBnR9m6vVVpwmtQfc1GSFP4JDhUNYgKTUf0i\nEdGVE54xeoCSKLDIhMHLtxBFeZSEKHMFkjON2VavY4mD2Bcb7mbn4ODg4LDi4W52Dg4ODg4rHu5m\ntwIQpaxH2TlYAG/6sLPg2DjOYcnU5Rhl+1nTohTIxJidautsejAASI9rY0Z7lN5o2OTJFzmLoW5V\nZeWmlc6q2Wgr3ZgdrdumjWQalMG0IsfixUjqNn0mZa0Tb/NvY75XUxuBqE6OswtRnF3u29+31g/v\nolg5yoeZe1jVg5G9FNM2RvsjCOfDnCvObqBLl9PVLte8UetwurAGClyPk8bUkxszTOwWU5ecJzPG\nuTEp/i5foFRnHkzF6JKksTySUcUfp+yqjuvY4Bg9CxFbK3tmVOnjqxr1fHCuy43VSle/Nky5Sglc\nf0NlwvOd9vWOOqVtDw75X4SHhvVgp3PBEsxXB3WM721R+rB3Uq9DpiWH0nqihqYoDpWUktmCfRd4\nyxY9V98+qGrg3c3avxxnxynCKqL628Bpx7xxdhVNuq06Sg14lvrswuLD3eyWGUTk4wDeBiAD4BiA\nDxhjRudey8HBwcFhLkhASMVqwXK81/8AwC5jzJUADgP404vcHgcHBweHSxzLbmZnjHmIPj4F4D3z\nrTMXdVkKeHpPIi1LdVlFrN5gP1EmHsVlolbpnBBRGhwsynUyKaWk1u5R+oRdD/IBykgvytuVTpOA\n7PmxgKDy8r12DkK2+LEcEJLarlCD0ki5//PjYjnyLjUwDjcGUGsAQGrMyI4W3yqyUzPxmw5NNWUp\nMw/st9dp36ofejSAWq66Xtfpom15LIJKAtsFJegYI/7p3xixkNbJFuwg+5zRzyPTSl2yU0Ku4K+a\nHM+q4vPKRqWC+6eCE88/36/nYF2FUuI1caXRm5OqGD4+qm1KZZS+q4rZQdOs1Hzo1JFieX2lUrsV\nMb0meulaY9cD79BPhP0lzrvq9Bzed0TVseur5j8fXkwQ/Xj3Vk2VNzRF9ktUh/fBakwOKq/wBJW3\nUWKJV/qUqvdLHbZYcDTm8savALj3YjfCwcHB4VKHu9ldBIjIQwD8UoX/F2PMd2frfBhAxhjzz0Hb\nuQ8qBtiBJHZyeiYHBweHSwTThweQOTyA9Bxxqa8X7mZ3EWCMuWuu70XklwG8BcCdc9V7D2ayt5eq\nxmRUEi3Jqkt2PRgitohzaaZJTOelMXsOK+WXpHtvWZ3SGAMHlVqLUo49pjo5n2WFJ6h8/ICuH6F0\n7zmiWcq2KyWaOaH6nthGpaQMqUWHHuqw9lFFTgfsepAfIlPYNdoplusBIxGUNRPIk8FsuKHWt47p\noWDlCjKePU1mr3OoMdHsb18kbUqDsruB5WDO7ThzyF6/yd+5fCyi56CqoMc+mtHjqIvrc97plB2s\n3pxsL5bXVmiWeqY02UXcS4P6wRtsnogEn5Oz4JybfVNKCzYRpcm5MQfStjlpLKPnlqlLdj0/Mqx9\nFaKx30duBneus8/fj7t07HMbXx3SbbF5qx3XrdcUux680OfJPUtCjmrKQ9tDrxzYtZyNXHc36jXB\nLgkcRA7Y1CUAxLc1IL6tAZtn6c7HvmOPt8WAu9ktM4jI3QD+E4DbjDHBGm0HBwcHh5LhbnbLD5/G\nTBL9h2alsj8xxvzWYmyY/ew45o5ndhmaGa4N8I1ksUrTFjsejWdna35JZw+v/Jk6IHCcXYhSvFdf\nprOx9Bl98uMZGwBM0pNo/Q5dJ9KgT7RDj2mkTu2VTf4HQqi7q936zPF0mcMqfEj85s/o8i9/r1jm\nuULuvgeK5XCzJ16PQtJCNTQt5hRhc8wG/WC6j1ufpUb7RBravNVn1unUuD6pp9i/sP8lYdUBgBDV\ny9NsLqfLh0N6TPEwTfNpRtRSbs8QY2EVO7CwpLFMB28kpP0zTenG8gX/X7NwyD6m1HTKt15TUk/O\n0RFNI5aM+p+Pg5SKraU8+KeEZ4Cc/mtrra7DrgfrK5WteIZ9DgFUx/UYD9HMkP3seDb3ZLeOYxaM\n5E1we3c3Kgvz/eM6K64g8UgsQAA2SvGxnC6sucLuQ3ZN6JmYf3a+GHA3u2UGY8zW+Ws5ODg4OCwE\n7mbn4ODg4LDisdpvdmLMHO6IyxgiYr6GmRf45yNQYWwghirlz/AgRizEDb+pwoFD/2wLDDhdGKP5\nGhUlHP5BZ7HcsIlSEJE5ZNU6pf/itZ5UTGTymiO6kZ0S4hQDlxlWGilEL8qrPvKOYnn6a49Y+4hS\nijLZrbFuuUc0Pi1MohsWrkR/7m3FsjlywNquOdWj260jTrOdOOOXqE+rSJzT3KBlDojMeE46G8FS\nDJ1UaJ+aSe03WUcCl5z2VTqp+05kbCrZAsfZkfkrbwtJEgyJbqvgEcQwLZmmco6EKEyJRonSnMrp\nvpnqPDZqG88mSaBSRnGBg2kVokQo3VcB/r8ROepnFs0AwEOnVFCzi66JSUoFliXDVSpaRhknxux+\nZ/FILYlM2Lz1J13ab0wfrq/SZ/sTozpmWEgCAI1JXSdf4DZqeYoCAJmuPErXAVOae9bYIjPe58Ya\nPQdnt/Wvb/sKjDGLJs0UEfPCjssWvN6eg68tajsuJtzMzsHBwWEVYLXP7NzNzsHBwWEVwN3sVhhY\ncdnXb3/X1KjlTAkCKK7PA+WFLx0+t/IsiJjD2KBSJZkfK3WZrNCNcZxcjCiXKMXZ9b9kH0i8Wutx\nDF6EUnnlyOmAY+4K/UqzZL/3ZLEsCXsoZCgWkHVkYYqtOyeXkw/yr56yPofJqBJNdfDF2jXa3iOq\nSAzf8MZimePsLMdc2OnCLNeDSlWlyhpykighzu4cTNE6eRpM5XpMw5ROyz+KEDgzYStJOc6uZ7Kj\nWOZ0YRlyTQiiMUWCf9k4zq46ptRwtqDjldWYiQjFfJK57WRO+30obfP/1zT5x9Yxzkwo9Xl9s145\nj3crnXrHOnuMvDqoClBWdg5R+fpW3fcpokFPjflT0Rtr7FReDUSP7u9RupspVKY0K8J6DbNI88a1\nekxPd9txiM3leg6G0qTgXOXJmpcSK+5m5+Dg4OBwLtzMzsHBwcFhxSMUWt2zxhVxswtSYE77e5kC\nAFKUrYcNWyPUIwdf03ILZfJsoAxGOQ8z0tetjWlqVfonTGmHTMFf3Va5SVMxvfbtE7rvXbZ5K29r\napCMI2l9DtjmtGAH7+8olne8e2OxLHF7KHCKMEbo1jcUy4WHVcEZffcdxfLIH3++WK7+me32BgKo\ny8ITqvIMbVcD1dBm/6Dw/OOvFsvh3Rt865SMMVWIZtt26nITrMDM16p6NDxIGQrCRPrSk3SenTVE\n67RVkFEtgHxB93lZpL1Y7oLSpmHRc8VpyNi89akeDZpvLrfHD5u/JsuVajt05llqo1JzzVaKML2o\nOF1XXcJWG2Yo0J4dEBqIpouHla58pk9pvt0Net38sNMOKmdj1jOUVoyDylMZXd5Srl+M0vLBqQLV\nt39AprL+UyB2PWCVZz8ZIt+8Tvvqu4f1VcAv7aZ3IgC6J3RbJ0b0Gj7QFyAHXwTIEubdLLkNIu8E\n8FbMvPH5gsflZkmxIm52Dg4ODg5zQ5bBzM4Ycz+A+0WkBsDfALhgN7tVzuI6ODg4rA5ISBb8F7gt\nkS+KSK+IvOxZfreIHBKRIyLyoTma8xEAn1mkQysJKzqoPO5xJOAXtJzfkmlMXj5GAqrWjVppqDvt\nW2eu9TfuUMVXlA1QKTcmm72yeeuRRzVAFwCu+GUNaueg8vSwUkzJFnIkYGeFSi2zG0LZ1bbjEhu2\nBrkemEmlYmK/8GZdOUbuBI8/Zm2XaczCQVWohji7fRUpPicpMJudEdhZ1wPLvJVBSkJzglwTmJem\nOukGlfYmBrvtbdW3a5kHFqsSeTkFYI+G/QPEASBBn18beaZYbitXupNpTA4eZweFlwZU5emlMTmo\n/MUBpWDZvLWhTAcyB74zPTk0rWMv6XFSePCkqjmZSmQmLRnVDyfGyBCZKMmhtK2OZbXiAH3XVKZ9\n/UyPBpVvr9frrr1KN/xCv56DxjLbMPXUmP6IbK/T43qC8mzmqVmswOSAdHY6eOSU7TxxC9GdHKB+\nVuW5FEHlR2++fP6KHmx5/BXfdojIGwCkAHzFGLN7dlkYwGsA3gSgC8B+APcAuBbA1QA+DuAMgI8B\n+IEx5uHzO5rzg6MxHRwcHFYBFpPGNMY8KiLtnsXXAzhqjOkAABH5OoB3GmM+BuCrs8t+DzPWbVUi\nssUY8w+L1qh5sCJuducjUOGMUs00sztEIXStLf7rVtbok2AoZKdJYheE0FHPtG8WSYpBGjk+Om+d\nTTc0WN+lDulLe54llrdXYT70PnRS23pDgK0DgFDl/M4DQo/gU5+6n5Zrm2LbbEGKkBggdA3NwE6d\n0TpX7CmWzXE6IZwBv4JiozwCA9NxRD+Q4aDUUAq0XeS/N9ihZcrQn6BZD6o8XsMZdmmo8C0Pk3gk\nRjPGspDW8aYL41i5LdXaDxxzx354uQA/uysbdSbYOzngW2cuHB9VNmFthZ7D0yk9Byw88QpUgF76\njuJKQzpmpmmWuL1WGYcXadbl1XIl7EmYLo/oD/mVTTo2WNDCKcV4Npf37GMorePp+Kiuv43S43WO\naRt31Gs/DJDwZSrHsX/2tdlKLhGcQm1wao60dK8TpQhUnhxO4cmR8xbJtAHopM+nAezlCsaYTwH4\n1Pnu4PVgRdzsHBwcHBzmRimhBzfVV+Kmen1g/9TJvjlqn4Nl/U7M3ewcHBwcVgEugBqzC8A6+rwO\nM7O7ZYEVfbNb4/Es7aWHlBp9P2ylFWMj10liqk4fU3qLjV+vucYWtKbJYeCK/+cmXeezzxfLw0f1\nZXVZvdJbKUpNVMgqPcpOBYAdpxeO+/M6EmAu2XSTxq0lPqixcVOfftCqd/KhjmK57UalO6MtSlcx\nRRl9753avv3PaXnCwyWzSWsNqXm2a8zf9OeVEo3dsUPrsCiFXQ+8Zq/sdMCuCaGA4V5GAg6iFdOV\nujwx6qECWYjCxq4jJGQh2pSFJ3mK3/OmC2NwWjBOF3Z0VGMSd9dcWyyzwevDnT8ulq9qUkETcC51\nOh84LdgVDWo22z2hFw7TnnNhcEopwoqY/vg+RqKvj+7VcfnxZ39krT+e9Z88pIkKZOqSKconu3X8\nXNGo191oxt4mp/IqI9HY2LRek5c36PocM8cCmiE61vXVtnMJpyHrSSklek2Lx+x4EXEB4uyeAbB1\n9l1eN4D3Y0agsizgQg8cHBwcHBYEEbkXwBMAtolIp4h8wBiTA/A7AB4EcADAN4wxB+fazoXEip7Z\nOTg4ODjMQBYxOaYxxnfGZox5AMADi7ajRcSKvtn1epiVIEcEThHGcXIs8hvTzEbY2K7lyZRNCeVG\n9PPYh58olq1YvrX+VEXVOlVsJRtV+VXwuAvEaH2Os0uRspP5+QKpwqoC0oBFParJbdc0+9YL3Xlb\nsZz58ve0TVRHbr5FP3jj7LhTj5IjAtGNsTdpyi5p0vYazs3GVOUWMl8FYE6RgpMpSo7/O6IxbFJD\nx560Y9J8tzPHdtGkKshaUmyyZjcWsiktxoYqPfb+KeXLeZ0hKKV6bELNccsjOn621yn1zIawACBE\n6NzYohRnKqNjqYKUlhxPx/F7FTF/BwTAdj1g1WYkpFQiqzEbSB15/3EdMxur7J8odkpgdSWrNl8d\nUEq0rowcG2K6D47ROzxkx2wyjfnaoPYdm6wyyilWdoKu1Zf7tN+8NObVa7R/OhLaxljA64fFwHJI\nF3YxsaJvdg4ODg4OM1gO6cIuJtzNzsHBwWEVwN3sVjDqPQn2WUXJqcQsFwPim4gpswLMWRTI7gne\nfbz/X1WN+cqfKaU5TQGprMYc61SulNOFDR62M79HSc3JweeM6ltUdZl+WTnbSACFOvGUnQ4r3kb1\niP6QU98pljkNGQeVl/2x0vleNWZ+QGmhyFaSy7ZTgPuQ0rGmh1SQNRSYS2pM89zT1j44KD0QrOAk\npwGEAy6JjE0FWtTlMJ30CjsBQHGzRB2yU0FL+Sar3skxpSWTUT1eVmbWl2m/BQWVHxrS8+lVY45O\nj3irAwD6pnT8pXNKNzeXq3T5xKjWOTmubdpcTSneYJu89pA57umUXmCbqvUiTIR1eZICxAc8FD5/\nvLVN93FkRNu7pVa3y7/vlTFyiyCz15jnXdamah3X79is18EnntH3IrGw0u61cd1JS7muO9pa6VsH\nAF7p1767tllfWfzDc71YKjga08HBwcFhxcP52Tk4ODg4rHg4GnMFgF0PmtdoOePP8JyDkyQK3E3C\nPhb/nSKmqpWEigmPs8LVV+mAeonUmMyU1G5RJR8HmNds9FcCepdXbFd+ltWYYaKF8mcoQzsFw2aJ\nEs2d0qTj5XvtPJmW6wEpNdn1YJIol+q/Ki12NLJRt2UowFyOawfLnqu1Tg+dHAZRnXL19dZXrMaU\n1nbf1WXdFfqh55CWSSGY6O3Q5TlyXwAAyj1pUZq0/nBI14lRmvzqmFKdqaxNKTYntb0TOaUMWVFZ\nn9Bz1Tel/TOe1XPLuTHPTNiy5BAFPlsGrHGlIrtz2i52OliT1DFWFVP6bSBt54HNFeycsWfRXsWm\np3qB3tSi1OwDHTquahM2xbi9Tn+yTo3755GME12XJZkmU5dMh161hvKsAkiTyvOrB7QfbiRqv5Ic\nG7g+58bkgPaUJxh+E1Gt8ciFuQk5GtPBwcHBYcXDzexWANj1gAUiXoEKx9lxKrAK+9261gmwTONQ\nsbTngb9pi7647n9Rn3bXbdWnx8k+3bmVLqxbU1DFKsh3LuXJ6k9Pq7x+jlKVRRt0tsEpxQzN8sp+\n96d03Qf3W/so0LZYVBJ9/08Xy8mCxo4WHn9KV6bHZin3TH3Jk06SFHtEZfO0bksuV2cEQ7M/rNUp\nvOkOTrllBrp0Wy2b/SuxowFNwdNr2otla5bnRTkNtLR/xvhy0fPBYhOOpfOirUJnZ7GQzuZ6aTbH\nfniVUZqBU0qyULk9O5rI6rhMkctDKqtiovYqf6HNZE5nY2OZYE9BdjdAXsdvKqvt4nRhJ8cHi+X1\nleTr6JmNHBrS9TfX6M8Xx99xzB0Nd1A4HKpp3yyaAWz/vcvqdPw2kGfe/h7ttwYSaq2hOpwurNXj\nIhKlGw+3/Q/2zozFuVxPzxduZufg4ODgsOKxmBlULkUs26MXkT8SkYKI1M1f28HBwcHBIRjLcmYn\nIusA3AXg5Hx1AZuuHBwKrsdYq2FoGCH/VE4jxim+mikkjB+QTnTY211P9N9Nf+vvelAKCsTF1G2r\ntb7z0ppnEW1SPrZAmdSZ0syRwCT9ORWomLT9sj+2S2msEAlfst/8frEscR0+hSE97nDzwjO3Z7+n\n6buiNxF1yXF2TXSirWBHTwwc53+jYEnTr8NJNpDoZ0pFCIZpyKSm7jpHoBLzj29EhOP3iAqmMRNL\nqfDEG2eXoNRuvdMqLOF4uiSlBauN68B8vl8FUbUJPb66hJ36rXdSB/lrwyoGWVeh46xjTPs9EdE+\nnCSqk9OAZabt8TNKFGc59Une+KvGjo0qlccU44kxe7tMMZ6i74amWQCknd1epfWHKUUYy/CvbrIp\nxiMjut0WooAnSWRy21p9LXFqnGIESbhy5wa9Du4/YguR3kYitZN0HNtqlu4nebW/s1uuM7tPAPjP\nF7sRDg4ODisFobAs+G8lYdnN7ETknQBOG2NeEllZne3g4OBwsbDaZ3YX5WYnIg8B8Eur/2EAfwrg\nzVx9vu0FUZfe5fyZVZsbyHuTY+uSFH7DVGfbOlJrbfWPJ/JiiujDaJJcC0guxqm/OF1YEG0JAFOD\nSpXJ8LQL+iMiAAAgAElEQVRvHd5uhChNlq15XQ+sODuiMTlFmCS0jRx/x64Hxut6wCB1ZfRyVRum\n/+2FYjnxVtvRoIhJOu71a62vTHePfpe0Y6h8QQpDqWn1r8NxdQDMSTWolWZKxzWtNGgtOSh0k4Iy\nRqm0yFoWADARpgAwKk5SzF0kRLFqpOasiSu9ydTl4JSdCi4RjmI+1CWUEl9fqZx/x5juL00qyz2N\n7db6Xz2osY676vUSjlM6tqmcf5wcm6+uSdrmxNVxJaOYPmT6j2PdOJ6OKdBJMns9Nmq3Y3CKFJ80\n9jmNGW+X4/rS9HPQXq1t+pnL7FcRPGm6rE7PJ7d9seHUmBcBxpi7/JaLyOUANgJ4cXZWtxbAsyJy\nvTHmHCvk+8jqZAeS2ImA9ygODg4OyxjHn+3GiWe7rbCJxYab2S0jGGNeAVAMoBKREwCuMcb4zt3e\nA/9YIAcHB4dLCZuuacWma1qRnU278sgXnptnjfOAm9kta5T0nMPpwjjAPO6JZ2ZGi8V8Q8P+dUpB\n8zZbeXj6gNJ/7bS8rM5/wxEK+OZgc6YeQxFbRzROFGPjbr3hp4nGTLYoDZWf1E7JdillF2/xkmiK\nUJ1SbZnD/jwxpxGLvvuOYjl3nwabz6nM3ET042lVBSbu2avLia7ECDnossqyx5MpnlWbSQ74HoMv\nCv502lywqEtyRCjUKg06Oq3MQ11cacXEoNKK6foAs1gPWpKq2hyjtGDTpNKsjOmxDqWVyu2bss9f\nKOBdeE1cx9wpCvKezJ0oliPir2k7NT5gfWbzVqY7xzLa1zVxPYcNCaLU6Ue5wrO7y+u0H/smNWEA\n04fb63S7rw7qvg8NaaU8pUm7Y53XlFXXH89QurGMUoxdFIh+ZaPW39ep4/WHJ/V6/I0rbRrzsW79\nroFSom12aswlw7K+2RljNs1fy8HBwcFhXiyhC/qlgGV9s3NwcHBwWCS4md2lj2yAWNGb85LVmG0k\nuusisRoHjwdRnYmEUhgTY3a2d45n7viE5pt85UVt5O6rlV/l3JZBRqzpETugueVNG4rl7geVYmq5\nbV2xzDkwK//krcXy5P/QoPAsG6muJ2NU2EHiQkkFmd7knJnm+4/qtt6j+TMLP9DAdWAOaW3BX4Um\nzUrTskuCJZtN24HKQgaq5skndfkeDRI3nS/pCmPqECFVfiJhH5AhKepVzhsKIN6HppVWbG0iR4Kx\nVwJ3wTk0qyjvZVh0kOWgxz6e0QEeC3upufkxMj05bx3Oh1kR031412W6k9WfDWW6zjGSOCdI6cg5\nLM+M2+NiH12sTMduqdbtPkGOH9eu0WttTVLHDLspsKoTAOpI8cmvuXg5o29S28j7u7El7lcdgK0M\nHSd6lGnTxYZTYzo4ODg4rHy4md3KhTfOjl0PeKbGcXY8UeOZHYdy5eYIrWvZrjMkjqG78npKrUUp\noca7NC4rSjFs1Rt0O4ka+wlx5HkVZGz8E01JNnjvq8VyvFpjd0b/7+/qcvLkSn6QRCUe1wOT1bbH\ndtQXy6E7byuWs99QIUr2lIo/ODKqMGlPu62oqVNnisX8aX3KD5PAJLdf47XCe7fruqwk8iS4NSkV\nS8gVJCSp1Gm7UDwcu0iY00eL5UQbvTJO2DNfxAPCXCjdWG1Bz3ltQgfZVE7rsLMBAGRJcMJedyI8\n2/C/bHOUiuulXnWCuKppm1VvdNpOXaVt0fOcIDFPx5imF1tfqbPmyByJhVMZnZVe3aTn7YGOF4tl\njpnjzP/jlJaLU4cBwDSZxPHMboTMK3nWxu4Lyahed5w6bKvn+uoY020laMD+5IyKSt6zVccD+/3F\nKI6QvQKPj9oxsOx1x4KaiuiK/km+qHA96+Dg4LAasMppzNUtz3FwcHBYJZCQLPhvSdohUi4i+0Xk\nrfPXXjys6JmdN86OU4StaYIvWPfA5RglRieWBBlPEvf+o0r/MMuz6Y518MNYZ0DsF8GbLixRqy/j\nB76mAoeKdqVWDOUzYnrUTAanHmNwWjAGux5Ybfo1/3EbbgyO5cP6Fq23faMuHyJKc9d6+ILqeN9F\nSLOuY3o0TZdUU6Va5aWF4uSwhtoxQTy4l8ZMzu88NRzRAWRySq1WRDW2rmBKSw81mFZhBqcLC8KV\nnvRmQYiTHD1b0LHRN6njck+jCqJeIOeItRUc12eb1sZC+tNyaFhFVPVlOq6mif5bR+amTE8yRQgA\nyYi/6KN3St85rK0I+9bhdF8cc9fsEbK1V2lbOseZHtXtcrvY/HVLtR7flw/ou5K3bLR3son64ciI\nUpxr57hcXjeWT+jBfwbwjQu902Vz9A4ODg4OS4fFnNmJyBdFpFdEXvYsv1tEDonIERE5x3BdRO4C\ncABAv/e7pcaKntk5ODg4OMxicd/ZfQnApwF85ewCEQkD+AyANwHoArBfRL4D4FoAVwP4OIDbAJQD\n2AlgSkT+jzFmCTOCKlb0zW7aYwLAakw2aW2mkKRWZdbQoQyYhThlYq9rt1V5p15VOSeHjr1wf2ex\nvPPOYvpPS7E5ckqpII7Xa72eGgWb1uQ4vSBpcbpL21S2Xamn6a//uFgO19rpzKJbNL0ROyAUiNYJ\n1fhTShxbN6cas46owT6iDCmeTvaoks+Ks6NjlWbtTwAw3R36XWu7fjFKAZXJgDRdTJsFGbR6QXRn\ngag9TKsiMR7WbcVCpcXAsWFrisrTee2H9QlVjPZk9PhGM0qbcmyc9/N0XgcpG7MyeiaUMmY15v5e\nVQXf3GK7RfRN+dPzTG+mstrX0ZC2g5Mh1yVsXo/byArMSgrOG5jSa6qc2HheHqXx43VfKKOLb1e9\nct+1Cb0OXujXfV/dFKflem5+/Qp9V9I1obF/APDKgI6Na9eoQrqwlL/7i3izM8Y8KiLtnsXXAzhq\njOkAABH5OoB3GmM+BuCrs3U+MvvdLwHov1A3OmCF3+wcHBwcHGZQiuDkkaP9+PHR82YY2wB00ufT\nAPb6VTTGfPl8d3K+cDc7BwcHh9WAEmZ2t13WhNsu0xnpX/3g0EL2cMFmaeeDVXWz69YYZosmZDC9\nWUeJypnSXNtKNIlH1cnUZVOr7mSkX6kSdjdg14OmneQiUBZ8asrXK+0xckCz09dU+9OKYdqHmSDK\nhvmi2mC7B6YipVzbxWnE8j98XPd3t9oVyrNPW9synJqrhmhMVlcmleYzB47pclJvokrprXNcD9gp\ngdm16gBj1gDXg3S1UnaJjF0nT9KucJiUhAu83NN5O82WIXUmf8cKzKFJpSiPFfTHiJ0VmDZdk7Sp\nwJq4brepTM8BB2AzKqI6rjIFHfubq1VhOJKxjyNEQfCs1KyJ6zpbqjWIfTLHwfR6/nbVb7W2+5WD\nmvyAg8F7JnR9pig5mDtFablubCED5YKdJSITMB5qSJJ9a5u/q8OtbXpMPzqt1+bplL3N99Brggoy\n8z0wFOBEvRiYIwnAIqELAMvO12FmdrcssKpudg4ODg6rFRcgN+YzALbOvsvrBvB+APcs9U5LhQs9\ncHBwcFgNCMnC/wIgIvcCeALANhHpFJEPGGNyAH4HwIOYCS/4hjHm4AU5thKwImZ2QeatXrDSkilK\nSr6OXICPZzvFNr9Kp6/ZTjuI5rXamGiF0h6NFER6aL+qujbt8FfmVa0LNj1NdajSrXKOemdh8gun\n0jMHlYLh3Jj5IVL2EQ0avuNm3d/zz2j9TpuWsYLEmfNNkxKwho5pxHaVKGKMgpg9yUpl525ty4Aa\nfErLZq00rOyKoW1JSCnCRJSVrvalEuZY8DxlFuDcmGXKcU/k9Jyxm8GZCc1hCQB1CX/XBVZmtpRr\nH07SdgfSekwcrM70JgBk8rr/Fwd0nXu2vatY7p74YbHM6s1ERMf03uariuXn+61wKzzePUL19Hxy\nMPYI0YenxpUGba9SqvOpHnu7t6/Vi5jpUQ4MZxPaUIDPxtC00ukPd9oU7N5mDtrXel95VX8o3rlV\nqWFKI4saUvCyge1d620q+eS4XhfP9OoYv7xh4W4VJWNx1Zi+MzZjzAMAHvD77mLDzewcHBwcHFY8\nVsTMLmg2F/VkvOJ0YZP0MMfuCLt3aXksYFJRP0emqJF+bcyeP7xO9/3Z53X5mxuL5UyK4taiKhBg\nmXDEk7ortlaflMdJoBKd0qfmUIQyvydIVEICk/jP3Vose10PQpS+iePsJKnrhxv0yXX6K5pGjGP2\neDtzgl6eS7uKEsxxdT2wYvFatQ8lEewbxl51JqEDQGjWJjUUc0deeOmE1kkMUoweYDkooDxgQJDQ\nIhHRvgpP6KynpXyTtUopAhVGMqICkzwJK14a1Bljc7k9c7luzS3F8kRWZ22PdT9SLE9mdVw2lOl4\nY7HKUz06pms8LhBv3ahiII6NY+EKC0Fay3W7x0d1xra+0t7uY93qC7inUc/bPnLNeMcmjY17oEPF\nS9vrdOwy2XH7Wns2lSDB0Si5N9yzQ/uhLKLXJItjXhzQFGHXrdEx+kK/LeffVqttzBu9vl4b9o91\nXAwsVa7LSwUr4mbn4ODg4DAPlk9uzIsCd7NzcHBwWA1Y5RY/K/pmN5dYhePs2Lz15Vf9lzM2bla6\n8ekf2lxnU6O39gzYIDQ9rNRIgZbniMIIUQwb1weAsjGlCTldWJji7AylIWMHAyvOjpA94TH0pHbF\n92g6LjZvNX1KC0ayZLL61jdrHU+cXfaJI8VytJ1sCMhk1XRoHXNKaStZ629VYcgEFgCEUqKBxA7I\n0IBou1zL/Ur5mSE9pgTHW1V69s2pxNgdgSiw4ZCetypQmygm7UxBjw8ANia1HzjhVpRoTBafMO3Z\nPaFU2d7mK4rlxjLKkwegK0UGtUTHbUpoiBSLaIbSShEeH+0rlpNEaXpj9IJSjw2k9XppTur5ZxHM\nrW164T3Vywk5gJtadCxyP7xrs9KmvK33bNFtnRpX8RGnIeMYP8A2pX2uTynVN29QcQw7M3Sn9Bxe\n1ahirv/vZR1LP9Vux7GyUGdthVLRyYjtHrGYcDSmg4ODg8PKh5vZOTg4ODiseLiZ3eoBux5wbB2J\n7iw1JsfcsUkrExLtHqqzql5poQMffaJYrmzStV75iVI5V9yqVE5uUndY2UrpsAp2nFyW6h36karN\nrrxHlX15SvEVZMQ68Cf3Fcs1t9sHwgrM7FFVmMXvpDo/0hio6HvpC0bapoii17brB4qnMy+8VizL\n+mbfMioCXAgStlIxyPXAjGhfmc6XtE69HruwG8I0UUphW9EINl1lNSbH2eW1XROkrCyv0/1t9JiT\nThlScFLKL07/dWRE214d1/buqNtRLD/apfRxc7lt38EUHlN+nHHfcheY1razYWuO+iDmiUMcM7pd\nToc1OMJ0uV6EDQkdC6fGVWG8tdpWuibCOpaH6PxUxfT6em1YCWBOh8YuCTmjdXib3m29Y5Oeq55J\nbTv34U0tNk18Fje36nFXx2wak+ljPvaguMDFwAXIoLKssapudg4ODg6rFkufG3NZw93sHBwcHFYD\nHI25crHGI6BjKnKcRJRpEjumiLmqoAw/FSTq6+pUpWOVJ1tXaljpQ86GFaVg7Mtv9E/xlZtWSqv/\nVVKObbOpnMqdqvja+3+pqjD9E1u5dhbTZ/SgEtso2/rmAANT2CnCgmDSef/ljz9WLBdGPNnw+YIj\nGlNq5k97ZgWVryXDVk9QuTQTJTul1JMkiEpaQ3neeilwnYLKLcVlqUauORpMpOBMmIA8dHNgKkdp\nzCgYuympysOw6LgandYxc2XjlmKZA7ln6mmfJCPad32TSu3VJcoxH5juY6oTsJWWPZOj8MOVDe3F\n8jSlXGOVJTsgAEDXhFLqu+raiuXTKR0bVzbo2OXA9Z11OmaYugxyewCAbtofU7h8vM/1KT1+a9uG\nYnlvs9KbTFsCtqqVadtxz/EuKtzMzsHBwcFhxWOV3+xW99E7ODg4OKwKLMuZnYj8LoDfApAH8L+N\nMR86n+309s1fB7DdENIBLMKQshloW6e0R9xjmDpwUumNxo1KBZXVK+UzTOrGo4eU9tyyXamO5r3a\nqPQc+fImvq8BwlOD/o1nCjUI3qByoTydTGlmv6k5MCWhdQqPP1Ush26/XcueoHJ2KMg/qQrMUB3l\nquRAcJbExug4KAchIsE0lJnQ3JhW/k2uFEBRpquUtvKat1p0JZjvJho0IM+lFSAOtk8A4pRDU7Jk\njkt0nEVdZpS6DAU8u45nxqzPrOA8MdrlrT7TLlJmbqxS+m+cAuKZ4vOqMQem9D0BU4aba5TePDHW\n61tnrmD1WDgyb73WCqXqx4huZMcGdkzwmreyGStTtUdHtb1TOa3TldL1C1aQvz8FCgA9lJz3llZV\nUWfyC6e7S4Z7Z7e8ICK3A3gHgCuMMVkRCchJ4uDg4OBQMlY5jbnsbnYAfhPAXxtjsgBgjOmfp34g\n4p5k+JzKix0QGDyRqK/XJ6Fjx/094Y6/4hVgUPmkzipGu7ScrNanWI6zY9eDbEqfHGMV9svt/sf1\naTxHTgfNt+gL+64faWzV2je1F8ucLsyQEVd0Mxn8Acj3TmA+sOtB6Oa9vnXMoJ1OTeJ6jOEbLtMv\nOOVXJiDPW4z6geP3PDM7jrPjdWTNRv/txmlmRk/miTESxGQ8cXZVFP/H6cJ4hkMxXhwzl8rqLJpn\naYCd/ovBvnVBDghlET0Onkl6MU3f8SxmU7UKak6TaKI2oWMjU9B2bCABzmDanj1ybB3H8nEc2foq\nnQX3kYilqYxj+ew4zRD1F/cdx9Px7ChDs7YkpfhiwUhVTNcFgCd7Ony3dVWjunFwH7aVa9u/ffxk\nsbynQRkKnlUCwE0t7cXy0RFNN8bHsehY5Te75Xj0WwHcKiJPisg+Ebn2YjfIwcHB4ZLHIjqVX4q4\nKDM7EXkIgJ8l84cx06ZaY8wNInIdgH8BsMmnLu6Dvq/YgSR2okR5uIODg8MywktPduLlJztRHpnD\nm/H1YpXP7MQYf3ruYkFEHgDwMWPMI7OfjwLYa4wZ9NQzX8O2c9bnlGBeqrKWwspixCpwujAWqPBy\njtFjgcrEmP1ym9OFtQeYt7JghN0NmMac7AumoZrv0DiyfZ/UGLHbflOfCUI15IAwTrF/43og+eng\nl+Hlt+k+MoeVpgs36At7FrFE3q5uCCz48LoeoIoowxQdY7vGjuHQCS3zBbqelESTU1T2CHM4fo/S\nhYGoNXBasMEOLXPqL4558opYymh9ph5JQMHUZz6m+85TzB07EABAc1LbO5bVfs8V9Lxx6jCmN2Mh\n3QfTmL2T+lAIAEmi1FjYEQvrmBkhWrIA/Y2whSTBD5cFOkZ2G2AhC5vCpnP+1DWnBANsmo/jB/ed\n7iiWN1XrGGOBCVO2TLN6wYIV7h9ehwUubFxbEdV9P3TqYLG8q56ES55tcSxgbXymT7bV/hGMMYs2\ntRIRk3/kDxa8Xvi2Ty5qOy4mluOt/tsA7gAAEdkGIOa90Tk4ODg4LBCOxlx2+CKAL4rIywAyAP7D\nRW6Pg4ODw6WPVU5jLrub3awK8xfPd/0BmgOK58GEqUuOwSunsC7OPJWk7FJMY3aeVJpj+3V2mquO\nl1V92E7LR3uUdlt/g8YtDR9VZZ7JKx1Wu0UVcNkpm27s+aEqLXdcpY3MkclrNKwDOzuglJbJKyUV\nITcEidoXQuagdiTH2eWHSFlX6a8KzHz5ft1HS4X1XaGTKNHriIbu6NZyk1KJ0qT7NseVl5Yt7bRR\nDx2b1PXN0UO6zo49vu2Fx7zzLNLVSj2dE2fH6kzKgI+BDi1XqVqRacVyo/3WUm6/jo6FiV4jGrMi\nqrQp05WMznHddzKq+6hP2Ao/plFZ2clU6YYqbdeJsWNUX2m9/31C+7al3P4p2V6rtHRruY5lTknG\n1CWbofI+1lfa9F9E/Mfczjrdx4+7dOz+0s72YvnlATXp3V7rKwMAYMfKpfP+8XhrK/TcjkzrMXGc\n5F3r1YXCqypN05hjhWqQ0nZR4G52Dg4ODg4rHeJ9+l9lcDc7BwcHh9UAN7NbWZgikV69naHHojH5\nu2ZKoM/joYM8L9eTyrOsQmmW0wfsoGmmQV/6sJq31jQr9cTUZVk9KegC0oJNDUxZn1mNmaPgb14/\nTBRllIK/h57XlEd1V+mBR9bbVFcQRckojOr+8t/6YbFs0kqTycYWa50wp/ki5F7TwNrIrjbfOkxv\nmh49Dtmyy6pmjqsKLtDwlUHB0SCDTiSVnnxtmpwRAFwWZrNb/3Rhw1DqMgaW/JJxaNIepB3jSg1y\nkDgHotfFNWqHnRFq4noOmaq0qFHYNB0rGqMBlGZjGdHYtN3b12ofVHoCszng21BKtJ11Oh44Vdrp\ncb3YWJ1YFbOdOZ7uPVAsX16vF+XQtF4Hv777hmL51aHDVL+9WOa+PTJin1tWcFbFlB59uvfVYvmm\nlquKZe4TPh9jpCSt9Kh5OWUbr+NN7bbSIDPTy78CUAngGWPMVy7Uvlfczc7BwcHBwQfLY2b3LgBt\nAAYABOSxWhosi6N3cHBwcFhiLGLogYh8UUR6Z1XzvPxuETkkIkdExC+B/zYAjxtj/hgzqSEvGFb0\nzG5wKPgzG7seVZGWZdJKAi+kKFVkjjL3V9hiQyQqlT4cG1S1mdDA8ea69MPL/65y0Z232Yq08QOq\nNmMatLxdqSQJ+z/H1Gyp9V2ePWx3VvwavwQ3diC5oaD0MKkuI+uUojGnlJ4EAGHngqNKXaWe0tyY\nZb1K/8XfQrwwUZL5lzUHYcRDYyLpr1Y0/bqObCB6bNzfHiMxoA+el1Wdm8DAfyXth9oMuRYwlVgZ\nnP+Qc2hGA5R5p1JKdbJ6j10PmLo8M2EfH6sz+6c0r+PaCqUYmVpjheEE0alsyurN/ThIbgMbq9VI\ndnha28LHWkNtYvrP2wdjpIplZeeNLVcUy0z57qrT89Y7qWPsJVJmtlfZueZr4/655y+vX+e7nFEV\nVVr6pQFNjsC0JwD0TGh+29Zy3W6mcMmYt34JwKcBFGlIEQkD+AyANwHoArBfRL4D4FoAVwP4OGZm\nc2c5cv9EsEuEFX2zc3BwcHCYRQlB4vv2d2Df/o556xljHhWRds/i6wEcNcZ0AICIfB3AO40xHwPw\n1dll3wLwaRF5A4B9Jbd9EbBqb3acbYoFKhynxy4JvLyKQusynhAtnlOkSW8yRfFpg8RUt+5S14Nk\nkz7p7t5AYoNsaQ9AHGfHApUsCUnibdr4xAfvKJanv/ZISftgp4RA1wN+Gf/IPnsDzTpLNadVZFLz\n52/VOkM6Y0DBP51d+A27gxvJrgnsetC4wbe6oZgnqaG0ZZ5UVSWBUoyxQKUK/rNN75M8z6iCYuCq\nY9qHLI5gUQjPYnbUXW7tYzpHacxofRaS1MSV+qilcteEpjfbWadjNFuwL4SBtM7gNlXrjCIc4FqQ\nyih1sqZcWQWvuObN6zVWkvuhf0ovKu63IPeHq5u2a1un7HRqvA63sSGhgpigfuuZ1HbsrtfxNpm1\nhSdtFf5jcWR6yHf5oqCEmd0b927CG/dqDOJf/q/Sfhdm0Qagkz6fBmDZoRhjpgD8x4VsdLGwam92\nDg4ODqsKSy9QWV6Jlj1wAhUHBweH1YClz43ZBYBfbK7DIikuRSQsIn/zerax4mZ27How6WEwWKCy\nqV3LI8SasUCFqc4I9VQ8qSKNgU7b9aBpi9IuCRKolNVR7M7ahXW7V9AyPaaUEZu8ZlK6vLJd6dFo\nhb/QIf2PPyqWOTYOCE4XFoTMvQ8Vy94UYQzpVnpLthGVw+nCqvQkCNOe7JIworSQGdH4JwCQdjXZ\nNANdmA8SCYgppJg5pGyqC3UaY5Yi54GKKIlPMv40KFOX3RPHre+akrpdTgs2NK1CH4sKNFoWiplr\nKFMOPpO3qVKOb1tboQIOpkq7J1Rcwc4KvA8WxEwV7GO9bo3SjUz5HRlRlotThHFsW57i7LJi06NM\nl54YU6FOLOx/TbGLBBvjsjiGU6sBQENCqezeKRVRhcmx4ejwa8XyZbUqkOqd7CiWORXcaMYePy8O\nvFIss5NDc3ItlgxLP7N7BsDW2Xd53QDeD+CexdiwMSYvIreIiJjztOpZcTc7BwcHBwcfLOLNTkTu\nBXAbgHoR6QTw58aYL4nI7wB4EEAYwBeMMQfn2s4C8QKA+0Xkm0DxhbgxxnyrlJXdzc7BwcFhNWAR\nLXuMMb4zNmPMAwAeWLQd2UgAGMKsBRzB3ey8cXZMcVK2KcuklSnNXW06OA4e0pkzx9k1eBi+nsOa\nPmzPX99ULLN56+Sg8qNNu5VuGjqsqbQiZPA6dtqmiMrImLVxd4PvOhlSZnK6sVpKEWbIyDW6zU5b\ntdB0YbF77tIv2Lz18cfslZo8OdyKGyPFaZ+eOMNqzBxRreSGIA12/JN54Rn90Dw/BRuENA2MRKgh\nsF5FJDhu7iw4RRcrLr1qQwbTfwxOdcXUHMewVcW0nznuDLBpTaZEGW0Vm33rvDSg43hrzVYEgY+3\nK6Xxjesr9Xwkqd/Y1cHMEX51ekrHBjsz8DGyenSCKNjquJ7DZ/teLJaZRvSuw6nZWMXaXrmxWGba\nlRWb06TqHJ22LTn3rrm+WD4zqVR20DlfFCyPDCrnDWPML7+e9ec9ehGZQ+Pt4ODg4OCw9BCRdSLy\nbyLSP/t3n4iU/JKzlFv934vIfhH5LRGpnr+6g4ODg8Oyg4QW/re88CUA3wHQOvv33dllJWFeGtMY\nc4uIbAPwKwCeE5GnAXzJGPOD82vv0qJzDqErf3clzVc5Xdg2zWyEl19RCq2dktwTi2k5KQDAGJkg\nsOtBeZUqOPt7Kd1Ys1IdrKaspqDyRI1NdeWmVIHJweMgA9bwNAV/x3XfTD2GW0l6Ogf6v6mqt4a3\nawflmSr9lBq2lv2x0vm5TptCixCNmX9SFW2hOj3G0K1v0BUmidIkNaZQsLg56lFjXq6po0pRY55j\n/joLTheGKk/6tG5V06GWHi7L/WnaqNFzwzSkF6xwZAUfB1Az9Tme0f5pLFvru7wyZrdpcKobfmCF\nouBsw0cAACAASURBVEWn0auevc16bo6MPFcsr6/QIG3AVjGyGWtbuY6fMTKnZaVjlAxahzN2qrPt\ndXpuOZVYXULPzwjRuays5MDzW1puLpZfGtTjAOyUX9xGPjdMu3LbmfIdo3NQHbfpdA5c31R1he/y\nRcfyu3ktFI3GGL65/aOI/EGpK5d09MaYwwA+AuBDmFHg/E8ReU1E3rOgpjo4ODg4XByEQgv/W14Y\nFJFfnI25i4jIL2DGPaEklPLO7koR+SSAg5hRwbzNGLMDwO0APnm+rXZwcHBwuIC49GnMDwD4WQA9\nAM4AeN/sspJQihrzUwC+AODDxpjiHNsY0y0iH1lYW5cGUWLyOM+ll9IMUmN6FZVnkeUUi0RXhojh\nqVlPiTIBJIjaY9eDGAV216RVHZkjupHrjJ6kQOVWm/aqIUXlgX9S48n11yrVlWxRipLNW1l+bMbp\nAGs1qNeLxvcpRZU7Q8rQvNK8ktChlPv294vlyFaylwCQf0mVeeEbLtMvyKnAdBzR5azGJNcDQ44J\nJRm0etFP3DXRUKDg5EwjBXhPe5KgtlK+SXoC5gDzWhAtSL8bMRo/sZit8rRMV/PaJ0zZHRxStenW\nGqXAOOCaqcsznsB1DrTOGl2Hc0qOpvWBmYPbGRurLg+sw8Hj1zZpxn9Wou7vUSr4p9vfXCyzsrLa\n0z98LEzbcr+9RgHfNzbfVizzcfM+mspsmpddHgbG1Cy2vUqvgyBjXaZvj49qftI3tBI1DzuxQMe4\n7iOorxcFy+/mVTJEJALg/zXGvP18t1HK0f+bMeYrfKMTkd8HgAvpMuvg4ODg8DpwCc/sjDE5ABtE\nJD5v5QCUMrP7JQB/61n2AQD/83x3utjgGVipApU4dVkzPUx168MYdtDEY0hD4CynA6/rW1+3NiZB\n+xjt0dlcIqmDaLJPX0jXbCKPNUIkEbY+Z2l2te2utmI5XK07NDRjTHepaiaxbv6YsFIh1K4wxfhx\n6jEzOG6tY83Uuvu1HKFj5Fg8dkDgGRxZSsjVGrMEAMh5ZmF+aNQYLUySiCavbedYsblgjjylTVyn\nqaNSEd0Wz5szfDo9rgc8u+J4MZ4Rba+9WvcRMAviGQbPgADglSGNldtSrYM8RB6I3A5enwUbMXZy\nyNrHsbf5umKZxTLspnBVk6YqY2FGWdh/1gQA2YJeXywSYTeGPQ3XFMss8uH6PPPtGCMmAbZDwY66\na4tlFqhwyjUWDPE+bmxWZsAbz/jygMb57WnU9g6lbf/HRcXyewe3UJwA8NisRx5nUPlEKSsH3uxE\n5B4APw9go4h8l76qBDDov5aDg4ODw7LEMpqpnSeOAjiGGUYyWNIcgLlmdk9g5iVgI4C/gQqQxwG8\nGLSSg4ODg8MyxCV8s5t9Z3eZMebnz3cbgTc7Y8xJACcB3HC+G78YYBHKXJRmEDh1GLsenCF2YWO7\nlk8fsGm62loVgHR1KWW3eZcSWVGi/FI9alrJlOZQt9JCW97YYu1jelRpukStUpep40r5VW6tLZbD\nk8TzEhK/emexnHtwv/VdkOuBUMyeRLUcebsKAax0Yc8+bW1XyPzVSv/FNOZxOnENRO2yKWtQ2jEP\npEFpXtOrmfwtU1fOmE9OB/GTFEvXYseRWfvYqv6UBYpJq5immCmisZgejXrorSGKEeN6HEcWyuty\nFkoEpZpiShIAWst1PPE6nSkVO60jNwSmLsspxVeYaL1s2N53iBQ5bUmljA+OPFss76hR+u7hrn8v\nlm9tfWOxPOKJs9tReWWxXKAfb6G2cJ+UmSTV1+30TSrNu75SU6MBdrqwCqJq8xH/n0tOv7YmrONn\nqOC/HQDYWad0N4uPWskpYdFxCd/sjDE5EVkvInFjzPT8a5yLuWjMx40xN4tICuea8hljzOK9/HFw\ncHBwWFpcwje7WSzNOztjzM2z/xfMjTo4ODg4OCwyjuF1vLOT+XzwROQGAAeMMWOzn6sA7DDGPDXn\niksMETFfw7Y568Q9ItUmNRhAHwkBOTYvRWFknPqLY/GqKLTOK3Cqqld6rP0PVZHGrgdMY7IDQqLW\nP8bGmy6MnQDK6vU7VmNmyekgSsuF04vRdiLr7Yl6fsA/bRGvL2HihSh+L/pzb9O2ntCYJwDIPaXK\nt8gbduoXPZQIoYY6mNWbk2n/OhkPTZtQWkhq9LgM1ZMNSoeZLqUrhTPgs3lraI7X22mlq5jCZdcE\npgvLieJLR+wBxMo+VmAyNceqwFMpTeXGqbjCJCTNiE0xxrJkjkrGpVGiR9MhfyVqiGYHVuyhxzmA\n1ZndWU1PxnFknMrLUnNGtc5A2k5t1pDT9maS2icxYseZbrRUkLSPUaN961XdcnzkqOg6yQB3C04F\nx/GU4az2T9oWVCNRoIp0vGeVxKHYT8MYs2iePCJiCsNfXfB6odpfXNR2LDZEJGqM8X9P40Ep89r/\nBYA9ZiZmly0JROR6EXlaRJ6fTUB93fxrOTg4ODjMBZHwgv+WA0TkMSp779glT7pKzY1ZoHIeMy60\nS4X/DuDPjDFXAfjz2c8ODg4ODq8Hl25QOWesv9zzXcmzzlKCyk+IyO8B+PvZDf8mgONzr/K6cAbA\nWSuhGgAlpK1XsBqTqcrzwe7LtR+n00qncYB5jcf0aKR//hk1KzAH+klxN6UT6DVXavBtPmvTLBXt\nSqeMHdHGxKeUnsqkiLIjutGQ60HVR95RLHvVmNnTFIi+R3leDiRnB4Xou9U8uPCDh7X+RltJumB0\nkxpvW7uWSSor2zzjn4LKTY+q7qTan4YSdi1gSosoSQzb0l5DgeiyQYO8WfGXILVpIUJUFVGXiSmi\nQAFMRZU+5oDqctG2TBAFt14oHRurW4kay+ZsSjpGz7isBASpChOGfhoiVCdDhqRh7edYzmMwTFQp\nuwhUFHS7Lw78pFjeWafKzOkAI1YAmIpoG8tydK4oGUCYaUFafmJKA883RsnGJOF5/UPjJ0IODEPT\nKslew/q8JDkgTFM/EPWd8Jj05innIM8cBnIl5zVeOJbPzeuioJSb3W9gJj/m2TyYDwP4tSVrEfAn\nmFHc/A1mZp43LuG+HBwcHFYHLt2bXbWIvBszk62zZZz9XOpGSvGz6wXw/vNqYgBE5CGcm2kLAD4M\n4PcA/J4x5t9E5H0AvgjgLr/t3EfuDjuQxE6cR0JgBwcHh4uMfftewL59L2IyNz5/5fPFpZsu7McA\n3u5TBoBHSt1IoBpTRD5kjPlvIvJpn6+NMeb3St3JQiAiY2dj+EREAIwYY865e7Mak10PsiXpcmyl\nZoHYEFZacgzpph1EC1GQ9vgIycAA1DT6qzHTj2gW+JHjStMw3cgB4iMnNEC89XqbCgxah9WYP/mC\nMs3XvVtVb9Empb8TH1TqMf2FHyIIHFQeulODxzNf/l6xnO9VajbxLnXGNZ02l2zRmuR0gL4h+IKV\nlqzAbNCgeYzYVCCqlJaSOt2fGdLEp7JRM/GDqSfOq8l0WNxDdbF6kM1fuczbIjrNUi4mbGp1QvOt\nW9QluzHwdjuImmuPKB07QddEedjT9jGihukHcCCqbWwo0L6THNhPlGhYKT5uN2Dnw2Q0g7bF9Cj3\nJ9HHGY864CDl9bwyuaNYTtHxsgKzjFWPef+ge+s8AyjQhR8ianiM6GOSMaBnskPrZJRev66CHKK9\n44dMicEU9yylGgrftehqTDP57YWvl3zXslZjLgRzzezO+k4841kuODfIfDFxVERuM8Y8ghn/vMPz\nreDg4ODgMA8uXRpzUTBXUPl3ZUZ7eoUx5o8uYJt+DcBnZ60cplDC+8FSZ3MMFpZwijCe2QUJXAb7\ndTa37ZZG67v0cNpbHQDQ9aTGC0XI+y1epU+3nC6MBSo8kwOAiu36wv/w1/VZYNv7thbLN/2axlxl\nKWbO0Kw0/TkVknjj7Fh8kj2qIphI+mH4IX6Dzh5lh3qsmU5PfYqVyz6ps5Lo2zS7vBVzx04HQb51\n3llhTYAQJVnuuxwjFMvFT/k84/Nk9Udlk389nj3Qj8tUjcbslUHPecek/SzXntTY0f6MCiIaQcdE\nszyezfGsqzzBwhXbBaIzrDNh9lXbmFChz/6+x4vla5I3F8sh3haVyydtd4JynrVxvCLPUGmGmaJZ\nfgXNjmMpe7s76mhGPqn9XhGh9HF0PqcqdSZZxnYlNCudgt0/ZZM0S83rdw/2FhXweF/jTcVydZmm\nkhtIUN/G9JiOjeqMFAB2RDcWy8MhPQe1ef9Y20WBu9kFwxiTF5GbRUTMfNHniwRjzDMA9s5b0cHB\nwcGhdFy67+wWBaWoMV8AcL+IfBN2PrJvLV2zHBwcHBwWFctgZiciazGj7h8GcNgY898WsG45gD8E\nsN4Y86sishUzTgjfm2dVAKXd7BKY8a+7w7P8krvZlROLNUKeoEHmrU02Q1nEGOkhTu23uU5OF3bg\no08Uy5VN/q4HoagOwHBcl2cpZs5LjaZH9HPDJuVdDTkKsHkrI9So7TDjwfxvZG2l7/I00bEJoi6z\nxyje73atL+WenG1EV2UOK/0Y5TrkSGAJVDoo5JJcD+SmN9j74Di7kV6t17gBvmCajTFOQo6Yh0Jl\ngUGSKDSmO4myi0do/Qml5torbDeFKTIxbZymHyfxT99miTw4RjBFVLAn1dm6Msqsb6XK0v01JzW2\nksUY/IOZieu+Y+JxoZjSY8xyZiyOVyQqsWLSn/63jg9AjAUntH4HpU1rrFRqt3yCKGamUInyLYt6\n2k5pyJiWft+Gt/iuz+OtIaN9lQrrMe1gsQqAgbyOnwamqPMlGA9f2tgN4D5jzNdE5OsLXPdLAJ4F\ncJZD7gbwrwAW7Wb3eWPMY7xARG5ZSAsdHBwcHC4yFnFmJyJfBPBWAH3GmN20/G4Af4uZWPnP+8zc\nngDwHRH5FQALTda52RjzsyLycwBgjJmYEeyXhlKO/lMlLnNwcHBwWK5Y3HRhXwJwt7X5GUHjZ2aX\n7wRwj4jsEJFfFJFPikgrgA8A+Igx5k7M3CwXgmkRKVJTIrIZQMnednP52d2Imelik4j8ITQHWSWW\nNjfmkmFiwn85Ox2wMnNA/UuRyxF1SA4I52xrWGm3gn/ieAtjnRpEypRmoUdXDnky4ycaKeYvpbTH\nRIfyq/FqpXhyk0rFlNUqjTlFsXxeNWaO0oVxirDoNo1vK4zrvuP/wRr3uo99Hdbnsjv0Saz83ZTm\nq5voYHItwAgF2barESunCzOnVdUJANJMqaAoTorNW6WFDDuZ8uN4qHKitzx0mhUbFfbPrI+E0qMh\nNnKl2Lo87EFSNkQuwUw/NrRreVTrHMsrLbgZRMemaVAX7PiyTJlSqrFJ4uRJUbluDTmK0P6Y9owV\nqA88sWooUxVkdCTgmLhdNeSAwPvzmNvmw+wwoOekvUA5KqboHFTTcj7P3F7vuWWwqGMqQHVLSFdR\narRxUpJG7PoNbI9g6Bx43SMWEyXM7GaC21+Yt54x5lERafcsvh7AUWNMBwDM0pTvNMZ8DLOzOBH5\nIYA/F5Gfx4w/3ULwFwC+D2CtiPwzgJsB/HKpK89FY8agNzZ+gTMG4L0LbKSDg4ODw0VEKaHht92+\nB7fdvqf4+b/+5VcWsos2AJ30+TQ8ynpjzEs4z/uHMeYHIvIcgBtmF/2+MabkDMhzxdk9AuAREfnH\ns3dqBwcHB4dLE8aUQDW9zl0s5cZF5LsA7gVwvzEmgKcLRikClbiIfA5AO9U3xhivOnNZgF0POu1E\n9VgTkCB+cMi/TpIEdGlihpPKBJ6D1ERp9c6iap1OmtPDuhOmNJONthKQzVsrA9YPR5V6zIdVmcn0\nZLQhOJcoU5Sxtcrb5oeUPgxV+tM/ufseKJbL7vYY7LLqjhSVViA505icFoxBKcGQs5WnprujWJbW\n9mI5/9CPiuXweyk4mflm/kFgeis8B9XFgdak0stTUDGbqbKSMxzx0H9E7aXrldpL9JPRCFFdm4UG\nPAWIWzQdp/sCEEv7p+ayKNghdYuYImoua/RYqwztw+MKgTqlknvpOlgTowuM1K5ZMreNMi3soUfD\nRCWGuR4HtdM5fHRcjXnf0HCD1mFKM+1JN0fn81RS27V+jE5iC6loaVuJyYBEBJ6gezRp0gcrqYE3\nrdgiwmtSuwToArCOPq/DzOxusfA/MJOn+a9FZD+ArwP4njEmQMpro5Sb3TcxY+/zeQBnf1UuSIC5\ng4ODg8PiwGDJb3bPANg6+y6vGzM3pnsWa+PGmH0A9olIBMDtAH4VM0YBJb3oLOVmlzXG/P15t9DB\nwcHB4aJjMWd2InIvgNsA1ItIJ4A/N8Z8SUR+B8CDmNF6fMEYc3DRdjqz3zIA7wDwswCuBvDlUtct\n5Wb3XRH5bcwEkRd5MmNMQJr6iwsvdcnopRhhpis3kHiPGR6mIZn25Djnunpb4VRVr/ThwBmt2HVM\n6b/23Uo95ij4OzetO6nfoNSR17xVQv5vmvO0fogcEBJUlnI95XMFlbPTgaXMpIB42b0ZfhCiYC26\n0fv5FEXwB6UyigQIf1ml6ZW9JjyB7LMIv+Wn9UMmIEibKUlWr3lMVi16jcw/C61Kb4VZgcnqSA4c\n9tJWVaoeTNBg7K9QGrWRA6XjRENyvk4+Pm9APCsimX4MUESW9XZomSjRdJX2QcK7D6L21pCiMhOn\nvJe0rWi/7sPqk7RtCmsdV5Ue76th3d+u8p3F8hvG6VhLUd0CFoVbINo20P2BnSsGO/yXe/qH83GO\n0ld1hZIYufPCYs7sjDG+MzZjzAMAHvD77vVCRP4FM4KX72MmxOHHxhj/7Bk+KOVm98uYoS3/2LN8\n47lVHRwcHByWIy7AO7ulxhcA3LOQGxyjFPPW9vPZ8HJA3POAz+m/JgMe7Hn2xzF3nDA94dEUMEb6\ndbYUI03Dsde0nCODRnZfaL6chACULmxqQGeFAJBs0kfB8rv1RffYPzzn2yYWm4RoVpghDzpvnB2D\nU4exn132G/QAR9stDOnTaTRBszcAEteZWoFiBEM3UczdIYqHu1ydHFCrYgzzqh6rbFeXBQCWGMD0\n6cxFqvXJ3AzqU75sILEBz7ooRst4BBhCszneX4hjx2jGYPpVkS1VJLrxzhitGYPuo3GYiBSewbE3\nHZdplmaOP223PRYQH9ejKbesWR4fK7Uv0a8zoHNmjzzbpvVjfR26nGaxhvpBWAxEszcANgPQp/GV\n29pULo9x6isaM9asC+RN10UXJ2yvw/Ye2lZNwIzYKzI6C46Zm7CJsFhY12keoO9iSzizu0RvdiJy\npzHmYQAVAN5JWVMEC8jTPO/N7vUm33RwcHBwcHgduBXAw5hxKPcTRy7OzQ6vM/mmg4ODg8PFR2Hp\n1ZhLAmPMR2eLf2mMOc7ficgmn1V8IfPZ1InIs8aYa0TkeWPMVbPLXjTGXLnQRi8mRMR8DdvmrLPG\nw4AwrRgkZKmkXDF1xDZVkGPCkCb4t7YJAM1rNWN/z2mlNNs2z+96wHFy1RuUAgnHbZFGIaeDNlKm\n2wqTECUXYCKbJ0FMok0PloUnAJAn6jS6kbhWFsdQvB8vD6/RzjLTdpqk0DVEGZLSxxzq0La0t/jv\ng81b2RlhxKYCZR25GxDtZl4mumq7vnKWelIoUbZ+Q6m0pMIjYrDEKxRDxXReQEoxM6juDVLpiSNk\nWpHFGUzHkYDCakdQaqxKz4XAFBzvL0C0k29TwUe4m6hOjnPzGMSymCNfq5RoOEv1OL6MY91Y2OHZ\n7k9CmjDjxgidZz527hOKlTQdz2iVoPqAReEeHN5fLG/vp7FMNO3ABm1HIwftsgjGm5KMj5H7ffa8\nhdb9PowpJedJaRARMzr9rwterzr+3kVtx+uBiDxnjLnas+xZY8w1paxfyszudSXfdHBwcHC4+LhU\nBSoisgMziaVrROTdmH1Xh5n4upKt3Uu52f0FXkfyTQcHBweHi48LEFS+VNiGmfd11bP/z2IcM4Hl\nJWFeGhMARKQBmnzzSWPMwFz1LwRKoTHnQj2xUs3qU2mpLiP0KNBH6UarOHzGch0Fahp1QfsfXlcs\nd372+WKZaczpMd1hdlJpvfSkDszWPQHmogAStUpdMg1auUelpxxPJ5XavrHnVL1XeZlN04Xq9IHJ\nkJqTU5XFtuk6oTfeqCsTlWce2Wc3mNV0m0hdefiktjEoXRjRmEJl00f2FACkfSv8YIZIGUrxe5Kk\nE8qUFisSvbF8A/TqgKlLNoLl1GE1SpuFzxzWOl63gKD4OHoqH61RirAiquVw1wGtT8dhssEKP+HY\nMab8BohqLaOAU1JQYjrlXwYw3KR9V9tLtCkfE/c19wNTsPXtdoP5Oz5GUsSyUnaiQduRPK39zjQm\n08oAIHxR81ge0/cX6U1qxlo2ptSlRdmOUVu9pqxEUacadZ2KiZnzH6r7xUWnMQem/nnB6zWU/fxy\nojFvMsY8MX9Nf5Sixnw3gB+eVV+KSI2IvMsY8+3z3amDg4ODw4WFwXmFpy0nPD+boWUngDLMKjON\nMb9SysqlmLd+1BhTfGyaLf/Fwtvp4ODg4HCxUDCFBf8tM3wVwBrMmMPuw0yi6dRcKzBKeWfnN4Vd\nVuatUWIdssEZsCyMqG+pRVfyck4X1koCwbIKPXym9QA7qJzB9Zi6rN+uVODQYZJ5wkN7BGwrsE5A\nKrChx5SyqWhTuocNWgE7MJxTh7HrQX5AKTd+air84GHdbj1bISIwXZhUlWMh8FKX9pd6kZpBoi4p\nxZisZ4NXomlHSFnZrymzpNoOujfDRJvVB2TfJ2ov1Ks0rWGazJMOS9ZRgHyAWrG6lwKip49pmahW\nqVEaW8L2ZW7SAfRjmdJpUk0OxZRezHSRUS7RzRK3g8prKQjekGUI/5iYMdo39YlFm4Y8P1GsziTa\nVZgeJeozeZgUmDUeRe1ZeChqqx/z/grMsm6lRFMtqn4vf+2pYjm7TV9jRAc98m+iWsu5T4PS5i0C\nLtWgcsIWY8x7ReSdxpgvz2pIHit15VJuds+KyCcAfBYzY/W3MRN35+Dg4OBwieBSjbMjnH3SGRWR\n3QB6ADTOUd9CKY8RvwsgC+AbmPEPSmPmhufg4ODgcInAmMKC/5YZPicidQA+AuA7AA4A+O+lrlxK\nbswUgA+dd/MuAEqlLhmckzIV4HnLqksOJM/06ovey2+0abrU2Dj8wE4FsQqlbAYPKd1T3qxUXsMu\npZFYZTkX4tVK6xRI2Zmncu1VKj0tUOC5JOyhEN2oKr3sUT14VmlGbldFWuFxpW+knJKSpjyBykxj\nriduOElqvCHlkqVJ+8Hwttiw1eOMYDo1t6a1XapnjlP+ze27tNzmn8/SZL1B08xxa9A152u0goqJ\nHpU2VYuaXmorYAd8cyA556dkN4VBWp8D/pma9VKlFCBvqRiZImT6jn705DIyQO2nY/U6B1CeTimn\na4RMSyV0GH4wGRqXA8d96wAAMtRGVnbScUgDqS57KE9qLdVpZL9Re33ObylUNn06NspPUrICeicS\n6XhBl9fRuQRgTpEydNct+gUnDFhkLMN3cAuCMeZzs8VHcB5GBKWoMf8dwHvPilRm76z3GmN+aqE7\nc3BwcHBwWAhE5I98FhtoIuhPlLKdUt7ZNXjUmEMismauFS40OGZucCi43jp6uOK4OY6zC/Kz4/i7\njZt1hvDS4/ZMbttOT+DdLEZ7VNiRSOpTaIx8yoZpBhWlNGDZlD2riFZ4Ug/5IJTUdmRHdWbIDgY5\nErqEPNuceESfMKMN+vI/+tbri+XMNzXkJfYLby6WC/t+ouVJe9odptA1DJCYo7kefjD/f3tfGmbX\nVV25ds1VqiqV5nm0JEvyKM8YMKbBxAzBGHAHN6GbpMnQNKQ7X5qQAAmkmxAgaaCZOoDBCdAxMQED\nxnge5dkarNGyJEslqTSVpFJJKpVqem/3j/eq9jpH99YgvVKVXu31ffp033v33rPvOefWuXvdtfc+\nQLFKnC6Mtzsiz5fr2aWJeSaaa6/bLQWWzJyatPdp55Faogb20BM8Z+zPmgcmFHeme+ipfmr4xA9O\nXXbQ9tNWE+TIDKsjKAuW2f4nqOoBizfmUkUAIPA+hasjHCAvkVVb7FHvJs+jgdLNTQ5TFPI1BsGo\n20wwEnjdJFaRCVSd4lAUQznd2ADlmEQuMnl8ve0/keIe6ZoCTz2Os6NyKbqX4j8vs4ofOED9wG1z\n4Uuah+zJAQj+uOhOkkB0nQFNNUicx0HldUhOAD0kDGaxy4jIPFXdBQD5kuvnba85HA7HWMT5SmOq\n6ucKcZ7BCFQ+DWCliPxIRH4M4CkAnzqbRkXkNhHZJCIZEYkTe/6liGwTkS0i8ra0czgcDodj8FBk\nh/xvNEFELhSRR0VkU/7zpSLymcEePxjP7iEAf4WcKvNzyC1+0/s7YBDYAOBWAN/hL0VkOYDfQS5C\nfhaAR0RkiQ4gC0rRhAT0Zow4+9NQ8OoWE0fURuFhHSnxbeOnG20hpclilTRUjg+r0GYzyR592QSj\nhY6/anxuPaUC69pktGBJXTodWj7VLozj7Dr/9Wn63ii/zAMr7byTqFPa+6FlKlKmH1GGXY+9Yru/\nm5KbM7U2PUqnxvFbzEXXpOSMpXgx3b478XumPQFAmc6bTCm3yC6ZadSebt1o+0wlgciOkN6SduLh\np1E6PEpVFVRZ4JRZbXQjtBtPL1EqL91P4pFLjEaVOqJ2qSzI0RVGg054laoe0LXqi48EbQRp3rgq\nRVCtguzlczENHdF62kaBsDwHeHxYsERxekwZHyAWfNqaTaHtVxNdecIoat1mIqxADMRjPs8oZj3G\nOQZJYISIPt5O7fcMX5aT89WzI3wPwCcA/GP+8wYAdwH4/GAOHsxi920AGQC1qvrrvEDlZwCuGrqt\nOajqFgCgirO9uAU58Us3gEYR2Q7gGgDPn2lbDofD4SiKoPIaVX2hd91QVRWRQb/kHMxid62qrhCR\ntfkGWkRkYHfkzDAT4cLWhJyH53A4HI6zQBEElR8Skb7YFRF5P4D9/ewfYDCLXZeI9PECIjIFDuSf\nOAAAIABJREFUgxCoiMjDSKY7P6Wq9w7WQPSjwnm4LkfJHT8BLEMNlqMmbdfTwIVZd6WEtrSbgBLz\nSSR3mARis1ldiFDNyeAUXyepMGp9udEbq561g99CxVtj2rLnFD3MUNWD1o1GUaYpNkvGD0KpiJC6\nZOjJHtqmNFBEifbsMZqtbHGKuhEIVZONlBqLaKjK//BGa49ShGXW26CVRhRjQH1xG7tJrci0EqkK\nA0oyiOWLbhWmRLdbzBVmm7RX15PKjs/F7bWHE4ZjCaW00bZZ2UdFZQNFK9tEPL3uob4FgmvXV8lG\npm3pXBP2mCIxSGfFXVIVUu0ygfqBr5H7kenGNIp5clTcltPEUZtC8XvaZNQ3p1lTmhfTT1F/RqVL\ndB0l1id1pcymmD1WAPP1sUL0MFHPU8N3KgF12dGFJ9buwZNr9wAT+3n3cpYoAs/uYwC+C+BCEdkH\nYCeADw724MEsdt8AcA+AqSLyBQDvRy6CvV+o6k2DNYKwF7nknr2Ynf8uEb8/PveuZk/KOzuHw+E4\nH3Djijm4ccUcyKLcO7//+ZXfFLyN7CDKuY1mqOprAN4iIrXIxdi1Afj3ABoHc/xgMqj8WERWA3hL\n/qtbVPWV/o4ZIvjF3a8A/Es+F+csAIsBvFjAthwOh2NMYjQIVERkAXIix/GqepuIjENOF9IJ4AlV\nPa3oXn5x+yMAFwDYiJxA5RYAfwtgO3KpLAfEYDw75Be3gi1wInIrgK8DmAzgPhFZq6pvV9XNInI3\ncjnPegB8VPupLkuCsT5w4Hj8OwecT0th1/j7KmJWmsi/nE1vEacuirL6E7b+L6NDOCidqya0Nxvt\nccN7jMIoJ5XmoRdCWrpmajJdWz3ZlIc9HUababdtn9pryrxMt03+CXPDrP5drxhdxJRm6TRru6fJ\nXOqK267v25b1pjDseiHkiCtuotRaQZFM2ubCrE1WeYAptNIrKFvQ8SgdFhVv5SKkAYhiksmUkowp\nKaIeOZgZiDLjX3Shfb+fxopo4uyb32W2N5kyU6NUZ8ydcxsB5beb+oSpR7ad1YKzwxwQXKxWDzcj\nEcdTcugxXck0XUSJ66aNSEL7G27s2x53hK4jqC5AVHlbRNswrUnt6+aX+rblMqK+1z6VaIdy/0Tz\nh2lemUsFhveRvUx3EwWr/E6E05kx3QyESlKe76w2LTBGg2enqjsBfEREfpr/6r0A7lbV+0TkJwCS\nKsz+EMBxAM8BeBuADyOXo/k/qOrLCfsnYlCLXaGhqvcgR40m/fYFAF84txY5HA5HcSN79klI+iAi\nPwDwTgDNqnoJfX8zgK8hVwbuDlX90gCnmgVgXX47Le5ikapemj//HciJUuap6qmU/RMxfMWTHA6H\nwzFqkFUd8r9+cCdyRVT7kBcyfjP//XIAt4vIMhH5kIh8VURmJpynCabTSFuP+hZBVc0A2DvUhQ4Y\nIc9uNICLtHLxV/5+ITEmHDzO6e+at4c0S3WN0SNL/sqovT3fWmvt1Vi3tx0wuqiTclhybsyJSyIl\nV4qKspKqJlR0EgVXbhRYzUKiX85AjZkhJSlXcggy/E80mqx8UZi3Mvua0Yol44mOZXosTQFHlKa+\ndtD2mROWtNItpHQLlJmUL3KZVTrQXVYAVWZzrkhrQ7dShv/oXNpk+2E+FUBdbsU7S+692/anfQJl\nJhBQYsK5HPcR3TiTrpcDsyeTKpXpzcZQjakVFOzMKkgusrqYqOBXKat/FVULWEj5MKeYGhKIArA7\n7JhxbcmFYwN1Y7O9b5CFYXJ7XU9jy/lRiXbVF6x4cEA3HiAlJ8+Luf3kyKilhAUVdDzdO0LJdbWF\n3pWwWjRSq+oOesfC17570Er6EYWqrsynjmRcA2C7qjYCQJ6WvEVVv4hclfHeQgJfALBCRD6JnADy\nmyLyTuQ0G0m4VET4D201fVZVrU86KMaYXewcDodjLGEwApVVz+zE6md2DrhfCmYBoDgcNAG4lndQ\n1RYAfxwd9/v9nVRVS/v7fbAousWORSlxurCamuT9xpHXFqf/6gVXSZi3wPr+RGtIM7NHxphysT0h\ntu6wl9X1c+zJnuvWsUAlE9WzY4/q1BGq/UX71cywCzmxzV7k11HqsMr3WlrSzKrQc2GByglKPdZw\nA6WXIo+x++eP9W2XrZhv+0wL46SEPQnepqd59lYyO8ybK5ltfSgLSDASZ4oPvJ2GxO91G6W9IiGK\nrrKM+ZyGTBZHWf1PUM09qpSg9GSu5NHIdVYtIvu0VYWQOEaQU4m1HEIiONaNU6Wxt1BbnbwPAFlu\n9dP0+QfsBxK46JEU4QqLQpji2Lg53I9ZA/JcgmNYBBN4aebxZZ+nOEAAwp5wmsiE6yRuoT/cPJ5L\nyBMtD2P8uB6irrIcF7J8qX3f2GjbHEPJ47eR7qlIJIR6+kNDc1/bUwJ1C4DBCFSuuH4+rrh+ft/n\n7/7D40NpYuQVMP2g6BY7h8PhcJyOc6DGjOOk5yDn3Y0K+GLncDgcYwDnIM5uFYDF+Xd5+5BL6n/7\ncDc6WBTFYscCEy7E2hSFWKXF2R0kxiaNxkyrklAVZTmqosoD6z9tcXYsfFlypVExLFBRSgvW3WbU\n3PFdYewNx9nVzjRhSEdEd/aibrFRiVkSwbR91yoYVF8RvqTn2Lx6omDLLiTBSIulYip543V925nH\nnrHv64hOA1JTRClRjEKCgdKLSSixhqgyPk8cq7aIHi6J2gtoRaaeOMaP01kxHXoZ5YsDgF3Wd8rC\nBy5Cu89oSGXRBYtHYnEEU3tMabGNadfUQCIhug5piAROGyn2jNNYcSxYI908Qdo06muOI6uNYj+Z\nnuWYMr4+prFbiBa+zMRD2LYjPG+Qw4/FRFTclmyUqy61fV62+cPjcdrNzbQvp2lb9XLyPjQGPObC\n8zBKSRaIZQhy+YWJ3xcChfTsROQuAG8CMElE9gD4a1W9U0Q+BuBB5EIPvl/gBCRnhaJY7BwOh8PR\nPwoZZ6eqiR6bqt4P4P6CNVRA+GLncDgcYwCjIV3YSKIoFrtuEuMlpRDrBacSa04RujGlyRRlBTFP\nrMAsicIgO44a9XTp31qc3apPGKXZfsSomFqKjSspT1bY1s+LCoemxMeNm2/hJicbjWKc9CGjcjqf\nN2VwKclQM4eJakKotCxfZDRoz6uUMonsyJAaU0qpoGjUQQGFB6NzmXoK1Gl8rUyVMcVXFVV4YFUi\nKTVlyTw77yZS6XH1hmuJQmNV4H2/CJpgyjCzx+xN1UhT7GFQzHTrrnA/VpZeTIrBzUTnET0mTMcx\nXchVD15cE7bBBW253/n4NHqT48W4+G5bOH+0yW4k7TC6s6SeKzPQeC61eDpl6jIu8Ntq/aMvEUNG\nBZGD+cP9s5D+ANAYZEnxCwAlTF+TsjO7x66phKlPuvbsUbu3S1hxGfVPQJ2yenR3aEshMRrShY0k\nimKxczgcDkf/8MXO4XA4HEUPX+yKAKzG7B5kkfY01SXHmnL8K+/PgrAoC1AA7bQTTJtv1BGnC2P0\ntJvxHJx+8kCYgT6t6kHbDlO0jZtlNNvxn5kKrWpJVAwzBazGZHC6sLIZ1kbZO15vx+4jJR+n0gLC\noqlMF7Eyj/fhzPppVRJ6IluZCkwJuhZOVcYVDEopRRel2ZLaUFWqpCosffPlyW1vtjRkrDYNUk0h\nAtOKTF1yMHVMffaCqMDsaguaL7loQdLeuf3Wmo2oMMq5hOk/oqKze0xFWDKDAvYnhhmbhOlj+i1Q\n3VLaMxlntGn2IKUEKw17iGlwYaqVFZFpSt1YtZtHydTwNUFmr825UmpDKum+JfUoll9g2y+RYpht\nihIf6CFOSkDp3+pT/jAVAGP9nZ0ngnY4HA5H0aMoPDuHw+Fw9A+nMYsAg6UuWanJQeVpgej1xMxw\nsnb+PlZjMpj2SFNQPv4LozOuvd6ouZJyO/G46SG1UbvUqJWeg0an1S40Oqab6EY+l540arWNcmZW\njg8VjePeFAVR58HUpdB5O77/YN92BVdpKI/UmExLUiHOrueMTqu4ktomnrh7rQ1gOe2T2R7mcRSi\niUuY4mQqkGlFzmf4qlGHmSOmoCupC/tHls63/R63YGOpooBmmhxSSRQaBQ5nV24IzqtUULd0JtF/\new/buaqJwqVrkhpS9k6wcdKtYQHdkuuMdi2ZZ6rEnleoOgIlOODtkknWRvYIJRVojyquUL7QzCZr\nn+eMcKWCZqMuZR7dkK1R8dY4OLvXloM2r0ped4n9wBUFiMbONJnCtHRySFEHY025TlnNG1CiFIBf\nQmOT2WbHlowP33fIDKJtV1lVCe1IK+l29vDFzuFwOBxFjyzG9ju7ol7s4qoHnC6MxSfstfEDKnt8\nXV3J+8+9KKxHdmBr9CSaR1D7jXDllSQKoNi2ynp7Esx0h5P0xGYTCVRPMmFHx14zrHqueQXZE2b8\nwZX2dDvt9bMS9wGAzvXmLZVOtCffwGuiJ2B+OuaUZPETLWrI0yNhSMUKioGi+LZMs3lX7DVltpvw\npfSKSIBBMXiylOrWPW0pvrJtdr0lWfOauD0W6WQz4VNxKcWecRwZj7PMMk87iMXj+nIVoecbeBXs\ntTEzQF6FNpOnzIIIFquQ5wkA2Qes1hyLqEqnEYPA11tFc5e94yPmmXXvo1g8AKXUv6ULiEYh29Nq\nG2aPtSd+D0TCjklmC3tEuorSgtEYZg6RuIrS7MWsS5Dmi7w2ZWEQHdOzz+Yrjx9va3tIP7GAJ9PS\nkXhMoeGencPhcDiKHr7YORwOh6Po4YtdEYNpy/5+m0d6CNYzvGLvjYNUY5xGrHl7SFsyPdrTZL91\nEa3DcXblNckv3LtPUYqlskjkkUKJMt3Zsdfa5soKdRR/xyhf1BB8Lp1s9FH3dqPKMi1GBTG9ybRO\nttMompgeLWehRgvRsxyHxJUH6FrLVpBAgGjE7BYujoyAgut59pd920J9XTqFbKfCmqVzScxDdCNT\nswCgJIhg0U4Amkw8ZpldRpuWzgsLqwZxVm3W15l9lN6KKLESuiY5SX24P5lmzZ2ABCe1RJtRvymn\nG2u36yhtIIr6AqrYUBrGUwZCC47Bo3RYesLs7Wm1/uR0c5gWCTvK0lOU9e1D4iGhKgQls6yvleaP\nXLoktP1lu/GF7j2ZHN4jvSjlfqe4QD42GwlPujdTUWJ+HfD6izBcGOtxdkW92DkcDocjB/fsHA6H\nw1H08MWuiFEZCQE7iYniODvGXBYFUhahtHRhrWFdVcxdaLRS092WsqmC6KLDO4xinHqhNcJqzHZS\nBbaTWgsAFr7faBeOsztKdOOsN9qFTJ5Fqr46s6/ijXaezMaQCmTqklE2uy7xe6YIs1RBoXxumIqJ\nVZDZY0QBM115NaVfIvquZ53Fa3HassoVlDUeQLbV2q+4wYq/BsVGKe1UZg1VQCA7mC6UKG2VMi1J\n1C5XiyipM+qqZ78p9pgiZnUhAIA+M3XK41Z+sY1t96pGa49tonlR0hDeCEwxZrptbpVOI0Vkq7Ud\nqHGXL7V9nl2FNJQuIikzUYlM02ZfNTqX4ya7X6bKHKTMjaE9RMsRhZ95aasdP4n6OoX2ZNoSiNS1\nlEqs6wWbJ6UTrE8yVOmgYrFJwLt329wtnx9RoAeSr6v73tWJ3xcCvtg5HA6Ho+iRGdtrnefGdDgc\nDkfxoyg8O656wIHg/RVyZfpxOqkrd9MxDSEDl4glV4a03va1Rs294etWvHXPt9b2bU9eaMf0dJJK\ni7Y5xdfs60Ka7tAzFug6gVSU4+cTJUq0YjfRihV1tk/nbyxFU8lE6gSEaasqlk2yc+22jtPO5NRG\nTPF07wyDjcvm1ce7A4jUjlx8M5NN3IfTTiFSp5bMtSzyus+osizRwYGisTY5kJcVmyXjQiqwu5HU\njqw4pSDxHqKxKq8z6rHjGaNjg0BuAFlO80YB+aVEY3KxUQ6OzhyycS6j1HGlb1gRtKGrN9ox1B6n\nt8uQWrFslo1Z9z1PIgkaJT7QdlIbcmIBChhnurB7tfVJ2QKznelfIJzXbHugHmXlI6c6ozne/Yol\nZiidEgauc+IEPWrtVyyzdx9KBX/5vNlTRH3THO1cF1X/ILsq32XpzfSl1zBccBrT4XA4HEUPpzFH\nCCJym4hsEpGMiFxJ398kIqtEZH3+/zePlI0Oh8NRLMjq0P8VE0bSs9sA4FYA3wHA3XoIwLtU9YCI\nXATgQQCzE47vA1c9YOqyv9yYZSlXzkHhNRR33ELiRA4q37o6DCqfMcMoNaa3OKi887hRIPVzjNJk\nNSYXb41RPak68fs6ojQPUA7MScsoqz9VPWB6Mw5t55yCTEVWXGw8cedayurOakymJKPHyR4qMFvx\nuvl9210vUt7BiUZjlVGw+anXzI6q62basWQHEFGUKbkGtZ1yQk4gGopzGJ4g2+dE8t1tNpmE2qi4\n/WZrY53lpOx8utH2oaoQUhWOsxLlx7/xGATB8bQ/K12D3I0/eSpoo+IyyonaTmpXSoJQ+VarzNDx\nK6M9q96xzE5EN0um0WhBACi9zo7veZKKsbLalfOTMv1LdmSawvuLKU6eZxWX2/jIXAt2z26z+6Br\nPQWY05jFiQ9KKfGBlho92rPdrpEpyrKLrD971lt7fP9X3kT9BqDrUVNqZ6kqxHCuMBmnMUcGqroF\nAEQk/p6z1m4GUC0i5ao6yEI+DofD4YhRbJ7aUDHa39m9D8DqQi101eQQsQfXTuE3C+fb9nF6qJxo\npddQXWtPfiePhyIN9sgO37u9b5vj7DhdGAtUKsizYxzdHoo8xs9PFnkcpSfXWhIulE+uSdo9+J5f\nygMAqE8yB+1DZzsV/KOn2yCOjOK1WCgBACVTqBLADrOXxSMsUOEqBOw99uwyjyRzNIxD5AoMnMor\nw54Ax99RlYQS8iSVqgic+kVYd469QVDzPfc8YtvklbBIo3snZe6P6v0FYgc6nr08zqDf08722lwq\nu3q+tbc+VGqxF8ZVD3i78yGKEb3UBD89m2z8+TrilGk9/2YxeMHxdE0VS034xPOH+yTwJAF0/OaV\nvm3uKxYDZTeZKKmMBEA8L0tS0vQBQMk0u786nrTYuuqPvaNvu/2rv7Y2FhBzQn1YfiHVrNtOlS4Q\nia0W2R+X7P70uMKzxVh/Zzesi52IPAxgesJPn1LVewc49iIAXwRwU9o+P4NN6mWowXIk/1F3OByO\n0YwnNh/Ak5sPIBs9uBUSo8GzE5EFAD4NYLyq3iYitwB4J4B6AN9X1YeHq+1hXexUNXWh6g8iMhvA\nzwF8SFV3pu33PkxO+8nhcDjOG9y4fDpuXD69793s3z62dYAjho7R8M4u//f8IyLy0/znXwL4pYg0\nAPgHAOfnYjcE9L24y1/0fQA+qarPDebgtDi79ig7UAkxRqco5VcNHbPVmEfUUwgdpws7csjoop2N\nYRsTGoxWWgJL2VRKMUwniZpLq0LQShTRpKWh0qarjUQbFGtUR2KXgLrkgqLjKJZqn9mH6CU9x8Ox\nWEXo5T1TjOVkYw/Z3h1le8crVMSUaCWmRDueM9qNY79YSMDxd0xbAqGAo6f5JJLQ/dyOxO+ZzmVq\ntfq9lwb7dT1jEyV7iOO9KH7qCptYHJPYudpi0LJRfBr3O9PHmcPJRYGZIuQUYR0PGg0Zx8CxuCcQ\nvlBfV15hhIxS9YayiXYjMDXL4g8gHAP+rZKEJF1EN3KsG883rk4QI6CGt5qCjMUn3btsLla9xajr\n7B6jcjvXhDFwFZdYf1Veaf3Qc9+zfdtcxYKLzXIfchwh0+4AUHGRPajzfIgFS4VEtoBFD0TkB8h5\nZM2qegl9fzOArwEoBXCHqn5pkKf8DIBvFs7C0zGSoQe3isgeANcBuE9E7s//9DEAFwD4rIiszf9z\nF87hcDjOAhkd+r9+cCeAm/kLESlFbsG6GcByALeLyDIR+ZCIfFVEZsYnkRy+BOD+SJxYcIykGvMe\nAPckfP95AJ8/9xY5HA5H8aKQ7+xUdaWIzI++vgbAdlVtBAAR+QmAW1T1iwB+lP9uIoAvALhcRP4C\nwEkAbwFQLyKLVPU7hbMyxGihMc8IvQVVObaOt/uresBoJgZmySLbbqTwl/qppvzavcborQsWhOfi\ndGPTiQLZ/ohlcud0YYzqSdYGx+UxbQkAtUwZBlUPjPKZTGpBPUHS05QX4FIbqtMy+0wV1kXHVBB9\nw9QlZ9ZnKo4VewBQdbWlPuvilE2UWZ/pSqky2rSSMumfpDjCut+yTPwA0LXSUi4FqjeiiCreahUf\nOu43hR9XdeBUXqxOBELVXaAYpMz63RSXxY/JHJdX9ToqSAuge52p9jhdGfdDxeX2gHzqQaNTS2ea\nvUynSXQfdG0k+pCuka+9a7PdFDw2pTcs7Ns+8TN7vVK9mOTKADpp3MfdOMfsfdLuA26PK0dwGrDO\nV8L4vUqi/zL7be5XUZUPpgWZHu14dFvfNlOdlVE6PqYcWT3K4pHyJXa9rIItX0Kp6ojejKuFMK3N\nlO9Iq0h2rN6HHav3DbxjMmYB4PIpTQCu5R1UtQXAH0fHfeNMGxwKzuvFzuFwOByDw2AEKvOumIF5\nV9ji/+j3hlRyaOQVMP3AFzuHw+EYAzgHTuNeAHPo8xzkvLtRgfN6sUuqajCHEovFasypxjAE1GVJ\nikxn8SKj7BpfNQpjJkUOTl8S0hNlZUZ77H7KPPrx040Kat1t+0y8wIKsj5BScTxRgUe2Up4zAD2U\nWZ2DxzmNmLYlx+GXML3JKsvSsBO6WOX51vnWNgW9Bln9JxrFyNRlT6TybF9pfVJO1E7na6amU6L8\nqqjiAtOeXBWCaUggLI5aOo6UmURJdT1rakymmJg2q6Bg364o2LeMaLBOok1ZZcftxf3Qh+d2BR/Z\nlg6m41hhuJUmL/0FYzqN6VumN4GwoG6GUsZ1rGQVLKXM4vM+YBqC2tdZmqz4L2klFbtte8zeB1RR\nZQ6+Vpll/db1NEmi94dq2rYXLDUcF9TlNG+Vl0xBEjrpPqqi+6Z9ZfiHhJXTDE5JxkrdHqL8uZoC\nq0XLF0U078vNfdvVbyYquz5v1zCoFs5BUPkqAIvz7/L2AfgdALcPe6uDhNezczgcjjGArOqQ/6VB\nRO4C8CyAJSKyR0R+T1V7kFPTP4hcqsd/VdVXUk9yjnFee3YOh8PhGBwK6dmpaqLHpqr3A7g/6beR\nRtEtdv2pMWsohrmCkuFPDBmGPhw5MvDsaN4eBvs2TDHa7PgRo1ZKSV1ZXpWcA7NmqhlYTurIqREt\nw+pMDkoeRzkzhfJsduwxurGKaExW2bEaDohowpeMOurggPhr7UW2UHFTDrgti6sOsCqRVGinjhgt\nVEMqRFaFVqwwGomrJ7ASFAgDjLMUfF5O1DAXbGU6towo0CCo/NJwDJiian+W8oVyADddKwebV/A4\nzw3znHZtMRosUB5SgHkHBWNXUE7KoEgq2XFqS0iD87nKUo7nbQ5W57hkpiHjIr2ZJhu3GqL/TnIA\nN9GQHY809m1XzrLzVv92qLSVh0xRyYkIOg+YjWVEwQe5OLkoLCkuK2ZF6miyi++RbqJBM0RLl9E+\nKE9OuhDP0Y4jVKR3jdHVMV1eSIyGdGEjiaJb7BwOh8NxOjwR9HmMXjHKAXpY5Np2cVwde33TqDwZ\ni1U6KAxt1ix7wtu/32ZKXUN61QNGOzlLE2YmVz1gdJKooIwEAtl+Zil7YK0UP1XJdc7oeBYuBNnz\n20IBRflUEzXw02b1HH6aN++KY+NO8VN2VJevguK6jj1n8TxT/ujqvu3OJ0zwwSKak0+YuKXugyts\nnyilFHs+NddSaiyqh3d0lU2ahmvMQ21bZ8KBmoVWH7CdBAVA6FEHfU39GwgUyFvooXitkw81huft\nsfPWkjAkro7QBzpvJ3mF7K3EKcnYO89yrNoEs1dJuMJeNwuiWu4xL4uPBYBuZh9Y9EMeNcfJVZKH\n20Xe2InvrwnOW0r9wHXneJ6xp86CrPZNVI+Ovbdo7ldTqrSWhxv7tmtp7gcMAI1nB21XT7e5njkU\nMicV9dYPfB+yXYVGdoy7duf1YudwOByOwcE9O4fD4XAUPca4Y3d+L3a9tCRXPSgl7UdDWDcUR+g9\nfStlseJKCUyJTp408OzgIrAA0HrIKIkVt1suseYXD2AgZDiFEIk8uo+FfGxZSuFJptO6iRph4QsX\n++T2ai6yeDYgFBicopfp5dwG2ZXh9oj+i9MkdbxsHcyU1NF/MrqKadcaqmjQc8o6++DXnunbnvaH\nV4ZtHCW7KNaxot5sryABEAswmF5icF8BQBXFNHYTDVZJgo82ok1rL7A+4UfsCW+nWDUAbU/uQRI4\nfg9EV3YSZVdN+5zkOK6oskY3CW+YNiuhWMv2oySgKLPvmZqtpeKpiKjSigV2vaeYXr3EUswdedRi\nDCfQODOVG9OjPA5M4Z/YY9Tn1A+YqOXY/VYhjO+papqjx4n+B4DsC0av8zzpJOFLJY0h32vcBqcE\nq7wuzIGcJVFTCQuyjoR0ZyEx1j07j7NzOBwOR9HjvPbsHA6HwzE49BckPhZQFIsdF1nlWLo4XVha\nKrFdu5GINspUxMVbT7RSMcuoB+snGe2x6wGjUKopFqeHqZhsMh3STZQd05MAkCHK6HhUFLLPXlLN\nsTKOKUbO3M8xZbk2zEZOn1RK5+0i6qiS6L8eUvJlI6VbO6nS6ikVWNs2i42rpQz65RQbVUqFWLsp\nbdSpR0y9CQBZsr2s2qi2k6QSZbqpi/qwiuKhuqm9/hSxTK1VfsCSvLd+5td920dZ5Um0cstdYYKJ\niZRWimOxWu62qgvlpDzkuEmOKWO0NYZzpPO40by1pBjsabf5wPQd04WsCg2UvRHNe4rpVUoRVkpz\nedJbLE1WyxN2E7J6dMKykF6vfYcdc+we65OGC4ke/YWlG+OYTZ57bC9XGwHCNHatqyhlG6cRo/uW\nFZjjL7Z4TK6scOhfNgdt1NMcP0bKYFZ8FhpjncYsisXO4XA4HP1jMFUPihm+2DkcDsfesJ3rAAAg\nAElEQVQYQCY78D7FjKJY7FhleaRlcPtddoltc/D3bBJNdVGAOqcXixWYDKYfGft3WiNzLzKqgimi\nYy1GrVRNoOBkUv4BoYoxQ9tNG0xiegEdw8pBDtI+TtRhfVR8s22vqTFLqejp0actMr/zuFGUdXQ8\nKzCPPh5yxEzTHNto0fx1FATN6c2CYOoK22Yq8PiOMKicKUqmLstJxcrp2HifGlLNcaqy0vKQE2/h\nDPoNRoN1/uQFJCFIv0a0F9OIANCy3caEA7DrqU+PB3RlcjFeprrHRW1wwoJTpDDMkAqSK09MIiqR\n0161rjX6rZ7ocSBU97Y8bcrDBpp/HTTHxhMNyam4jlF/xJ+5TZ4DUz5gxXT33rG+b5urgvRQeryS\nqOLHgYdNJTrzvYv7tjnV2bFGu9cmv21+3/bRp+z+4FcJPF8BoIMC6lntemxbeL2FhHt2DofD4Sh6\nZMZ4oJ0vdg6HwzEG4J5dkYEVl3FxV/5t3Ybk46tImMWB58dJ0MaKz/pIPHWyzSbUzItMhVZ9LKV4\nJ2H8RKOXmN4qifIicpA3V0CYf40FFVdSkG4L5SZkCms8qyGpikDcJqsb6+dR4U+ilDr2GrXWTvRW\nHAB/eL1Rl9wG03cZygnZ8qrRhVOo8gArB1mRCITU3HhSAnLu0ThIvM8mUtBlKOCaaSsgpBU52J1z\nhI5flFxOo+o9xqFv/9PfBL9NoGOY+groWFJjaqDmNTvqLre+Or4mzOvJNO94op9bghyWNG7UBlN5\n45fbfGuhMQeA7CY7ZtbfvK1v+8T3nkMSDq9tTvyelaM5u0jhSMdU03xv/ZWpMXm+txEtzf1WOz+s\nPMHzbN/PLf/nrNuNHq2kYsOci7We6FgOwD/8oCmzgXAMJ1Ju1oMpSQUKAX9n53A4HI6ih3t2RQb2\n5srL039jzJtr21wBIc2D4/i7GMdJO7Boip2gM8Wza0sRUBwhAcT4eWHes7Qs9IyDL1l80GQSC3BN\nr5Mb7Im0O4qHY4EDV2lob46CF/NgD6yCnmjZywJCsUT7IYrHo/Y47inTaW1zvCCLPGKwR7SPavFN\nv8LywnHMVQ2N04F/3ti3zZ7n9I9b/BwAdD5lT+qV1D/7H2xMvA72JE5+y7ybCZH3x31ylLzdOkr5\nxenQOL7x+C7zPjk9GXuFQNg/J8hjrSEBB3vBR2hseZx4bLkCAQBMIPFIx92WCq6jNSpF0msvzYtD\n5CnFrAZ7auzJBun1UlLlsaDqGPVV3D/s1VaOt/4tpUogXA2B+6qKxobPG6c9YzaieaX9YZrcy7Y8\ngoLD39k5HA6Ho+gx1j07z43pcDgcjqJHUXt2Jf0s5XVMS9p7a3QQy8JilcNHkr+PMXehUSBp1QlY\nVBKka0qpehC/pOcUSEy5MP1TRqmNWl41OqzmaDKNxJQQEGbD5994m4UZTBcxzcrptwCgi66li6jT\nOqJjmW6a/q4LyEij0LIklIiL4TJlWEL9yAIFFtpwWq6TRNMyrXzw2y8GbTCdl1YUk2MXOaaR6a3S\nqpD+m/n+C/u2d3xvndlI48aUGM8lpkTbiZ6csCiMgWvZarZwjBfHiLKAQij+rn46CXNovsYij9bN\ndsOcJGqWBSZT32iKsQOPWTwmU5el5WH/BMVRiXbl74O5e8rGPOw3a2PikpBK3ktFhbkfDv6TxewF\n40/bHG96guJFNcrVxePGcYzNLycLdQoBF6g4HA6Ho+gx1mlMX+wcDodjDGCsL3aiI9ABInIbgM8B\nWArgalVdE/0+F8BmAJ9V1f+dcg79f1gypHY5zo5Vl53E7LGCs5vShV1kITZBerGKiKnk2DxWcE6Z\nSwUaO5NjxJj2ZPqkeQMZi5CmC+K9iFaaSmmvmp9PpmWYXiqvDi+EC2gyWP13gmhBPm+ggItUqEzb\nMXXJ1BojTVnHVGBdpEhlu+b99iJrY7UpVFnFenQ7pZqiGKsDpOSUKKXUTEoRdYT6l2lepuNYTdlK\nMY1xKi+eG1wVoJVSbjF1zXQ34zBR2pmosGoDKSU5fdseSu02fp7RknUUq8jp25qIeoxjHZlKnHT5\n1EQbm5+3/uU5zSpWpsQBYNb77Z7f+U+mnJ1x9XQ7F1GG3A9Me3JcHiuJgfA+CihxonzLqpL9BE5D\nx5Rta5TSbhr1CcfNVuYLDE/64dNQ1eTBPQOIiL7p7tuHfNyT//6ugtoxkhgpz24DgFsBfCfl968A\nuO/cmeNwOBzFjbFe4mdE1JiqukVVtyb9JiLvAbADOc/O4XA4HAVAJqtD/ldoiMgCEblDRH5K340T\nkZdE5J0Fb5Awqt7ZiUgtgD8H8FYAnyj0+TmovLIyeR+mLktLk/dh9WZNmMwcDRT/zWrQQ7uNqpi5\n1KijdqIwQNus0mRKCQCOU9FUpqhY3dj0SGPfNlMmTNkx3cM0GwCc2JucWompIFaUMfV0ZJu1MSFS\n6TFFxJQf257psfamX2a0Igfgz7jKaCsOxAZCarB1vanbmL7jQGkOHN77rNGFTOV2d4U3/t77d/Rt\nB0H0lE1//Fy7dqa0mELtOUUTDiEt2XT3q33b3L/HaJ7w/icok/7MqyyAnscJCJWLPLZsI2+303nZ\n3m5K61YRUaWVNUThbTQqkZW29USh7ltrVD3TtDHN2/jDTX3bc9++sG/74DM2bkxR8nzjfggK0kYU\ndUm59QkrLSeTavIgFeOtGGf2cvHdPVQhhClQAKiYwIkTzEamNAuN0fDOTlV3AvgIL3bI/c3/1+Fu\ne9g8OxF5WEQ2JPz77X4O+xyAr6pqO4Ci4IkdDodjNKCQnp2I/EBEDorIhuj7m0Vki4hsE5FPDmST\niNyEHIt3aKB9zxbD5tmp6k1ncNg1AN4nIl8G0AAgKyKnVPXbSTv/DPbEuAw1WI6apN0cDodjVOPp\nA8fwzMFj6Onop1jmWaLA7+zuBPANAD/s/UJESgF8Ezlmbi+Al0TkVwCuAnAFgL9X1X3Red4EYByA\n5QBOichvdJhUk6OBxuzz4FT1hr4vRT4L4ETaQgcA78Pk075jxWV7lMaRA8a5ACvnxuwg8ddBiu/s\nIlEhn2eyMRsAgAOU/H2+iekw94Y5fdvNlPmf6Uqm9VjFyNQYAIybZscwJcVUZOPLpPgjSrJ1LwX4\nUkHaA+vCB6upF1vfskIwjb7Zv8moy9oJNq3iwPq9my3QdiJRl0xXHdhq9jLdNOVKo+Y6Kfj72C4q\nSYGQguN8j7ufsozyvao3IKSqOtuNUpo432i2tih/YlAIlGio6olhod1e7HjM2i6juy4uBDxzBVV2\n6DC6mulKHnPO98l5I3mf1p1hxYYsMY5MmzFtW0aB+nyugNZbahn+D28JFY0nmum81F79VKPvOAnC\ntIvtRmLlokS03snj1td7qJIAjxsrfnn+MFUe5LyM8npyEgeeJ5yvtoFyzPLYbPy1jTO/xqirD2ne\nXZRbs2JcOS4GcHFdPZCfcl/dth+FRiHfwanqShGZH319DYDtqtoIACLyEwC3qOoXAfwo/91EAF8A\ncLmIfFJVP5P//j8BODRcCx0wQoudiNwK4OsAJgO4T0TWqurbR8IWh8PhGAsYzDu7k6804+SWM2YU\nZwHgGkVNAIIM6qraAuCP4wNV9Z/PtNHBYkQWO1W9B8A9A+zzNwOdp9eLY28qrbIB7w+EQhI+np9C\nl1nmpiC2Lq5hx5hqD+ZBirH2B2wO1DXYkyQ/RR49apORPcmJUVm0o3vMy5h3vQk1dj1rcWTzL7cL\nDGL5Gs0LYm+Tn0gBYCY9HR/ebE/g7C2Pm0aChhMUD0deD6foAoD6BnvcrZ1lHVm30Oxt3m7HsBhH\nyENlDyMWj5DDisNUo41rEk6oSKaLGuaad9y83dqurglfIbPQggUV026a37edOWydxR7t9CUkUInS\ntDW809KjNb7Af3TMFmYDdj9rHsCUC02Ac+hV8rQnhzFwM95qlAPXT2PPeduvzGuqqiExB3kxHKPX\n9HLo2U2eZ68UeihWkj3G483mMXLcZKaL6ifODm+2qgkkqiKhT+2/M3pm3z+biIVT2pVW2JyuDio8\nRLGgFcn3J3/P6dtaD9h1jG+w/mHxD9/bAHDhDSYaY7akrHpkybZxy6Zi3DKz7fAvXxnK4SOvgOkH\no4HGdDgcDscw4xyoMfcCmEOf5yDn3Y0K+GLncDgcYwDnIBH0KgCL8+/y9gH4HQBDT9syTBiRdGGF\nwNmmC2OakEUmTD0yfcgvm5nSnL0sjE9jCq5hitFbpVSFYM82OwFTotwGU089nSHV1XLQPk+YbNQK\nv7yfOIcKkr5mdFotmcuU7fRLQ7HP5ieNupxzAb2k32f0DR8/bb7RQkf32fWxCAYI+338VDuv0p3Y\nQZQoj0cNaT8W32j07aaHjb4FgNlL7Np3b7FrZ+q6qs7Go36OxcMdp0z1rYeowoN1be4YGjdOEccC\nJ66OUUVxnVz8tyx63Jw0yWiwqobk4q8zb7EUaMdeMBqThR2n2szgWATDYBt5bHhsOZaUxVFMBbbu\nDNNhHWiyRucutRMw/dyyzzprXK1dNwuMjjWHVTrYRr5f2F4WkE2fYTsFAhyiC0uilGtc/YHH4NiB\n5Bg4HsPSMjvXxCUm4Fn36BE+BHPm2H6HDtnY9s6Ta17bWvB0YQvueO+Qj9v5kZ8n2iEidyGnpJwE\noBnAX6vqnSLydgBfA1AK4Puq+ndnZ3nh4J6dw+FwjAEUWI2Z6LGp6v0A7i9YQwWEL3YOh8MxBjAa\nMqiMJMbsYscxdEzlHDfRW0CNMFVRSxmMDu8I1YavbrPtZSVGx7UeI7Ui0XFMiU6ebo20txjFExeh\nZVs4uzxfB9N3Cy8zzq2C4oaObrdKAwfWG20Z27h/FxVcJRpp2fWm/tu1llKEEbXK8U8AsOz3rXzE\n6m+Z0ospxnGU7qm8yho8dNDOxVUSYrXq4V127UwfMjXcdpji0NaYknDWcqM0s902tlwYFQAObjRa\nim0/TmPFFTF4LrG9s64MKwJsW2kT82Rbcqxa8zcs23/DRGuQY8qYuoypZJ5PVXVmZM9Rm6MN062v\nmG48vo1Sh22x7bIotR7PH56LTP8ueJ1d+2vP2HV3HEouMAxE9yHRq/WzjZ8/3mTjdmC/dRxfd30d\nUZU14Q3GcXcnD9sYTFlkc4PvO1YM79vLL8ZsXs2cEV4HVwmZOIH/TmDYkB3+d3ajGmN2sXM4HI6x\nBB2GxM7nE3yxczgcjjEAX+yKAGkFV+PKBvsGkYGHaRJWaaapwJqjZAMzpiMRfF6ecxz8vflZ4zBm\nz7FGWo6E/ANXXWgmxSDTVXPmGRXDwdFtJ22bqaaYKh0/0Y5n+nDGDKNv4jRUvdizy/aP6ZvGn2zp\n226heq1MsZSWGW3GariGDqOUTrUa1VU7LcyJ2vSy0WYc5N/Raufl8WTqqGSLqTF5zPavD9V0rKic\nPMU6b9IU6x+muliFyGm9OGgZCGl0RpByiwpJ8Nyoqc4m7h9TY0zt1s2wSbP4jSZXfuXnFlTOSRAO\n7qcCwdPS88h3dSTTh9zvmx4z6vKCFXZRB7faGMTzktWuTHfv3hS+TkgC0808tsdbw/urosI+M3W5\nc53ZxYrfw4ds/5mzzOAdr9n3F10TVm+IK3X0YukN+Qn748QKaGcFX+wcDofDUfQ4X8PMCgVf7BwO\nh2MMwD27IgBTlxw43l+ezDpShbFqjqkOVkqyApOpy4VLwi48fsRoRQ6IZqXkrCV2si3PG8fE1BNT\nIHM5AQ+ApW+2HIZr7rPEnhxMy4U104KFmUaM6aL2U3Y8UzZb1iQHqHMbrLjj7PAAsH2VXS+rEjlv\n5fxLrH+2rjZ6asXNpt7rr8glU5cT55uRm1+wc6UlDAgqQVDO1Law6AEWWd3QQIGXlqCA6V/OCbp5\nZZhTkuk1vg62kam8QFlJqsLWY2ZTVUTnz77ExmT9UzYe180j1SXRqS1HbS5wgDkHaTdZ7dTTwNcR\nB+f34ijlbO0vDy1TslUU5M338KSZVEyX6O6KcVTJ4YTdpx2R+JNt3LXB7OI2+D5gtBxNppI3vXgy\nYe8cFi01u9Y8MOxl3cYsimKxczgcDkf/cM+uyMDe3KSJ4W/8pMVP8NteSz7XeHJK2LNjj2b7ljAX\n05Ll9vjXdtJcTj7+hcftKW+6OWlBbBSfZ/1acl0BNO42lyNI+UUhW+x9tqc4QfzUvOiqdA9sx0Z7\nimV7ayeEtep6caDJ7G3aEKoj+BrZ2+npsRuxpZFSrpFZe14yQcNuGuc4HRZ7bYfJM5y/wDyfjnbr\nOB4b7k/eZu8kbpN/47i1qRRnuXevXV9nh3lz8diw+IjHZ9JsE2McpnRz7AmyN8fXtDtiOLq6bUyC\nNHgkmuBrX7jErmnHVrsm9sbjWD72hMdPpyoYr5ntzAaweKyLpjt7sUA4tux5B6n2ajsT9+nqskGb\nPcu+j+f+iw8nC69mpojPFi21/mlqNOPZ9jgtHH/esonsmpnfCMNeCwJf7BwOh8NR9PDFzuFwOBxF\nD1/sihhHwnf/Qdwd00fjiPIJ4uFSxBy8T/xyu3mf0RhMdTGVxPQUiwdYFPDic3aemz9M3CGAp/+N\nRClElfCLdW6bUzmlxRptfDqkblhowdfItFDHbrORKVRu++pPXBqc94Uvre/bfmWL3XxMQwW2p4zH\nwvm2vTusOxv04+JFRpU27aGYNBJa8Bgw/bvkElMVbX455NOYguP2aqqtT7gP066pIWTQgmvkPuG0\nVWmVINLEH9xXsb3cBsd5Ml3INDrbzv02PZyiwZi8us5s57m04vV249XNsncDj/zYJtl8q8kKANjR\naNt9lB/CfuO2mWK+8Lfn923vfNBOxNcNhNfI904zUYuLl9gPG9dZ/3Bx43f/qRXJPbIx5CUP7TSe\nl0U3/Hem0PDFzuFwOBxFD1/sHA6Hw1H0GOuLXVEXby2NMrGzipLpP1aSMR1SOwh6M1ZZsZqO59ZU\nqo3atM+2r/st47HWPG58xutuMV5w3UNUoiECt88UCFNMnF6KVW9Mp8ZxZHw8K9f4eKaumF5Ki2ED\nwr5jSpTPtZf6ZxZRVUz3LF1qJ66sDwPJmDZjyo6pRI57nEuxmbMusUoO2160Sg5t/WSjarBDgmtK\no4zTio4CIT3K9qbFfIZqzOTvl18Sqmb3Ef3MY8UUHNONaWndONYwjrNje9kWbo+PYbqRx4ypYCCk\nmbkf+Np5LvG8ZsqXEd/D3D7fI3ztaQVx2aYDzcnf97df7+uA63YWvnhr7WffMuTj2v7m0YLaMZJw\nz87hcDjGAMa6Z+eLncPhcIwB+GJXBEirehBTIFywVcgxZ3qCj69IjpkOaI/2KGsQ0zFM7bGC7hRR\nPJyuibHhETM2Djxmu5j2OkmUDdMkTKftJJtaU64bSE9JxbQQU3bLllqH7txpN1UcbMy2ZEg9yOda\nfIFt87UHac8oVRXTlkBIwTENxePG48FtvPCgUZfcHtOeQEjh8TjzMdyHXP2Br7U/mm7JouRjOOia\nVaVMrfGYrXohHFzuE6b2mK5kWpDHLI0qjVXJfF08ZzjpwwULbJvVyjwXY/r4qjfaBb/4pN18PJcO\nhwUq+lBC9zz3W0zB8j3M7fO1M7XP19RFlDYjLjDM84nHk19xFBq+2DkcDoej6DHWF7v0glQOh8Ph\ncBQJilqNGaOaKJtT6Unz+zCNAqUPpggiY8Un0ylpuTWZ1jl2LHl/DmaNg+MZaddUnVKY9WRK8vW4\n6Oz+A7bNOUY5v2Rri1GJfE1Mh8X0TVsK1RrTnUnnYoVoGs0GpPdXWkWM6hSVHiOeL5yggNtnGpPp\nKe53bo/3B0J6K+0YtoXpeKbfuG9fszqsAMIkCky18tzlec0UbFrR21idmEZjpikamVZkmjUuuMxz\nmWnUtLnPdHPavNywKWyDj2dbuH+3UG1VtonPy/dQDJ6LTFH33gfvOVl4NWblJ24Y8nGdf/+UqzEd\nDofDcf5grNOYY2qxY8+AnzA76eV6WkoxFsGkxdgAwIWLbXvrdtsO4plIhMBP0JxFniHRcxU/0bIt\nvB8/WfO18pM5P6nGT9DszbGndIS8ucF4vrFYgL0HFkfw020slkkCX1N/ni+DvTm2nb1K3odj/Jqj\nMWfPib0SxlHTugRjw3OhOSpfxuPDY8DeA3sxPIbsufB4XLEinEBr1ib/0UsTeqXFDvYXb8q28Bxl\nIonbY4aDRSH9ee1s40XLbJu9LhYPsafMsZwxO8P2slc6a5b1Y32dXQjH5bE3F9+3DJ5n3A99lRVS\nKrGcDXyxczgcDkfRYzS8shKRBQA+DWC8qt4mIiUA/heAOgCrVPWHw9X2iAhUROQ2EdkkIhkRuSL6\n7VIReU5ENorIehGpTDvPaMdmTa5mPNqwtvP8sHNDZvTb+XLX6LcRADbj/LBzXffot3NTdvTbCOQ8\nu6H+K7gNqjtV9SP01S0AZgHoAtCUfFRhMFKe3QYAtwL4Dn8pImUAfgTgd1V1g4hMADAgqZVGv8Rg\nWolfQvPLYo6bGww9Fgsrtu+w7c1oxzLNcVwc31ZHL71PEAXCSBNTAOnXyMKDNMqOj+2lclaiHb9b\nHXJxfO1ptjBVxvswdRkLMJgyOkSJ4Nl2TvfE9Oq6rnZcWJqzk1O/pfVhDLaREfdvL5jqKo9iLkNq\n17bXVLZjOU7nNVl40h+FxjTvUOdf2rw4eDD8o1VdDWzrbseV5TUBJZp2PNOVPGbcJ51RnN1gkNYe\n98FLJ9uxoDSFJyZseiX5+zRBVlp7QEgz8/UeOmT9yGOzAe1YkjndRnakJkTxdxyXyGOQVki6ECjk\n4iUiPwDwTgDNqnoJfX8zgK8BKAVwh6p+aYBTLQHwjKp+T0R+CuCxghkZYUQ8O1XdoqpbE356G4D1\nqrohv99RVc0m7OdwOByOIaDAnt2dAG7mL0SkFMA3898vB3C7iCwTkQ+JyFdFZGbCeZoA9Lohw/q3\nfrTF2S0GoCLygIisFpFPjLRBDofDUQwo5GKnqisBxNX3rgGwXVUbVbUbwE8A3KKqP1LVP1XVfSIy\nUUT+EcAKEfkkgJ8D+C0R+TqAJ4blwvMYtjg7EXkYwPSEnz6lqvfm93kcwJ+p6pr85/8B4KMArgJw\nCsCjAD6jqqe5tiIy8m9bHQ6HY5hQ6Di7QtshIvMB3NtLY4rI+wH8lqr+Qf7z7wK4VlU/fqZtFxLD\n9s5OVW86g8P2AHhKVVsAQER+A+AKJPC4xRLo6HA4HMONc/T3clQ7IKOBxuRBeBDAJSJSnRervAnA\npuTDHA6HwzGKsBfAHPo8B8OssBwKRir04FYR2QPgOgD3icj9AKCqrQC+AuAlAGsBrFbV+0fCRofD\n4XAMCasALBaR+SJSAeB3APxqhG3qw3mbG9PhcDgcIwMRuQs55m0SgGYAf62qd4rI22GhB99X1b8b\nQTMDjAYac9A4X4LR+7Mz//tcEWkTkT8bCfvyNrCNV9L3N4nIqnwfrhKRN4+UjQl2xmP+lyKyTUS2\niMjbRsrGGCJyjYi8KCJrReQlEbl6pG1Kgoh8XEReyd8zA8VDjShE5M9EJCsiEwfe+9xDRP4+35fr\nROTnIjJ+4KPOX6jq7ao6U1UrVXWOqt6Z//5+Vb1QVReNpoUOOM8WO1gw+lP8JQWj/6GqXozcE8cg\nMiwOGxLtJHwFwH3nzpxEsI3s3h8C8C5VvRTAf0KuX0cSaWO+HDmaZDlycT3fzqceGg34MoC/UtUV\nAP46/3lUIf8Q824Al+bvmX8YYZNSISJzANwEYNdI29IPHgJwkapeBmArgL8cYXscEc6r3JiqugUA\n5PQMq6cFo59j0wL0YydE5D0AdgAYRG6H4UOajar6Mn3cDKBaRMrzcTPnHP305S0A7srb1Sgi25GL\n83n+3FqYiP0Aep/sG5B7cT/a8F8A/F3vuKrqoQH2H0l8BcCfA/jlSBuSBlV9mD6+AOB9I2WLIxmj\n5Un4bHFeBKOLSC1yN+3nRtiUweJ9yImERtJLTsNMhEqvJuRy7I0G/AWA/y0iuwH8PUbnU/5iADeI\nyPMi8oSIXDXSBiVBRG4B0KSq60faliHg9wH8ZqSNcIQYdZ7dYILRE1AO4A2gYHQRWZ0UjF4onKGd\nnwPwVVVtlyS3r8A4Qxt7j70IwBeRo4+GFWdjZ4Rzprbqx+ZPA/gTAH+iqveIyG0AfoBz0I8xBrCx\nDMAEVb0u/07xbgALE/Yddgxg518ix9z07X5OjErAIBNlfBpAl6r+yzk1zjEgRt1iN9zB6IXCGdp5\nDYD3iciXkaO3siJySlW/XVjrcjhDGyEis5FL4/MhVd050P5nizO0M47pmY1zSBf2Z7OI/FhV35r/\n+G8A7jg3VoUYwMb/gtwYQ1Vfyos/JqnqkbRjhgtpdorIxQAWAFiXfzacDWC1iFyjqikVFIcPA81T\nEfkwgHcAeMs5McgxJJzPNOb5EozeZ6eq3qCqC1R1AXLy3L8droVuiOizUUQakBPPfFJVnxs5kxLB\nY/4rAB8QkQrJ1chaDODFkTHrNGwXkTflt/8dcoKF0YZfIGcbRGQJgIqRWOj6g6puVNVpdM80Abhi\nJBa6gSC5bP+fQC4XZMdI2+M4HefVYne+BKOn2Tma0I+NHwNwAYDP5qXza0Vk8mizU1U3I0e9bQZw\nP4CP6ugJGv1DAF8WkZcBfD7/ebThBwAWisgGAHcB+I8jbM9gMFrGNwnfAFAL4OH8PTMaHmIdBA8q\ndzgcDkfR47zy7BwOh8PhOBP4YudwOByOoocvdg6Hw+Eoevhi53A4HI6ihy92DofD4Sh6+GLncDgc\njqKHL3aOgkBExuezcgzX+T8sIt8YhvN+T0SW5rc/dQbHz8/Hqg3lmEoReTIfEL8q+u2/i0g1fW4b\n4rnfJCKvG8R+7xaRvxrKuR2O8xm+2DkKhQkAPpr0Qz6rzdliWAJCVfUPeisr4NwlbP4ggF+raheA\nfSIyj377bwBq2MQhnvvNAK4fxH73Ipe6rnyI53c4zkv4YucoFL4I4IJ89ogv5+IMOzYAAARMSURB\nVD2MlSLySwAbRWSeiGzs3VlE/oeIfDa/fYGI3C+5YrFPiciF/TWU96YeyxfKfCRf7wwi8k8i8n9E\n5BkReU1E3pf/vkREvi254poPich99NsTInKliHwRuXJGa0XkR3l7N1CbbO+V+bZfBi3wIlIquSKe\nL+Z/T8uccjusXM0DyNXjg4j8CXLVHB4XkUfpvJ8XkZclV5x4av67KSLyb/m2XhSR6/OL5h8B+NP8\ndbxBRN4lucoGa0Tk4d7j89lmnkOYZNnhKFr4YucoFD4J4DVVXaGqf45cHssVyGX/X5r/zF6K0ufv\nAvi4ql6FXH7BgVItfQPAnflCmf8PwNfpt+mq+noA70JuAQaA9wKYp6rLAHwIwOuobUXub/9fADiV\nt/9DOD27Ptt7J4D/qqqXR/v8ZwCtqnoNckm//0BE5vMOIlIK4GJV7c2X2bfYqerXAewDcKOq9iYT\nHgfguXxbTwH4g/z3/we5ChrXAHg/gDtUdReAfwTwlfx1PA3gaVW9TlWvAPCvyJWY6sWLAG6AwzEG\nMOqqHjjOWySVXnkx/wc49RgRGYcc7fZTsapHFQO0dR2A9+S3fwyrBK7IJTiGqr4iItPy378BuTya\nUNWDIvL4AOfvz97xAMbnFxIgV8n97fnttyGXkPz9+c/1ABYBaKRzTAZwoveDqu4QkTkiUqaqPQlt\ndqlqb1X71bBSQW8FsIz6rC7fl0A4FnNE5G7kStNUAOAqFvuQX2gdjmKHL3aO4QRXY+9ByCRUI7c4\nlQA4qqorhnjutLpmXQn7aD/7pyHN3oHs+FhUtToJ8THPAHgjgKRFmAvnZmH3rAC4Nv/ez058epnE\nbwD4B1X9db4Sw+fotxKM7uTKDkfB4DSmo1A4AaCun98PApgqIhNFpBI5mhGqegLAzl5vSHK4NOF4\n/iv+LIAP5Lc/iBy91x+eQU6MIXlv78aU/bpJTJNm7zEArSLyemq/Fw8C+GjvOURkiYiw2AQADiOX\nHZ9xP8zDOoGcRzgQHkKuSCzybfVSqvE41CPnwQHAh6NzzADQn+ftcBQNfLFzFAT5WmjPiMgGEfkS\nwndcUNVuAP8TufdEDyFXmqcXHwTwn/OCj40A3p3UBJ3v4wB+T0TW5Y/9b9F+8fbPkKuFthk52nEN\ngGMJbXwXwHoR+dEA9v4egG+JyNqonTvy+63Ji1v+LyL2RFUzyAl2WITzJGwB/i6AB0igkvae808A\nXJUXwmyClRG6F8CtvQIV5Dy5n0ouxOFQdL5rMPCDgsNRFPASP44xAREZp6onRWQSgBcAXD9SRUAl\nV9F6mqp+ib77DYCPqOq+1AMLa0MJcov+VSnvCh2OooIvdo4xgbwopQE5kcaXVPWHI2hLBYBHALxp\npArOisi7AVyqqp8fifYdjnMNX+wcDofDUfTwd3YOh8PhKHr4YudwOByOoocvdg6Hw+Eoevhi53A4\nHI6ihy92DofD4Sh6/H8cYi08Gd1KBgAAAABJRU5ErkJggg==\n",
      "text/plain": [
       "<matplotlib.figure.Figure at 0x109e1a2e8>"
      ]
     },
     "metadata": {},
     "output_type": "display_data"
    }
   ],
   "source": [
    "def simulation(par):\n",
    "    e,theta = par\n",
    "    e = 10**e\n",
    "    theta = 10**theta\n",
    "    sim = rebound.Simulation()\n",
    "    sim.add(m=1.)\n",
    "    a = 1.\n",
    "    inc = random.random()*np.pi\n",
    "    Omega = random.random()*2*np.pi\n",
    "    omega = random.random()*2*np.pi\n",
    "    sim.add(m=0.,a=a,e=e,inc=inc,Omega=Omega, theta=theta)\n",
    "    o=sim.calculate_orbits()[0]\n",
    "    if o.theta < 0:\n",
    "        o.theta += 2*np.pi\n",
    "    err = max(np.fabs(o.e-e)/e, np.fabs(o.theta-theta)/theta)\n",
    "    return err\n",
    "\n",
    "random.seed(1)\n",
    "N = 100\n",
    "es = np.linspace(-16.,-1.,N)\n",
    "thetas = np.linspace(-16.,-1.,N)\n",
    "params = [(e,theta) for e in es for theta in thetas]\n",
    "\n",
    "pool=rebound.InterruptiblePool()\n",
    "res = pool.map(simulation, params)\n",
    "res = np.array(res).reshape(N,N)\n",
    "res = np.nan_to_num(res)\n",
    "\n",
    "f,ax = plt.subplots(1,1,figsize=(7,5))\n",
    "extent=[thetas.min(), thetas.max(), es.min(), es.max()]\n",
    "\n",
    "ax.set_xlim(extent[0], extent[1])\n",
    "ax.set_ylim(extent[2], extent[3])\n",
    "ax.set_xlabel(r\"true longitude (\\theta)\")\n",
    "ax.set_ylabel(r\"eccentricity\")\n",
    "\n",
    "im = ax.imshow(res, norm=LogNorm(), vmax=1., vmin=1.e-16, aspect='auto', origin=\"lower\", interpolation='nearest', cmap=\"RdYlGn_r\", extent=extent)\n",
    "cax,kw = matplotlib.colorbar.make_axes([ax])\n",
    "cb = plt.colorbar(im, cax=cax, **kw)\n",
    "cb.solids.set_rasterized(True)\n",
    "cb.set_label(\"Relative Error\")"
   ]
  },
  {
   "cell_type": "markdown",
   "metadata": {},
   "source": [
    "**Hyperbolic & Parabolic Orbits**\n",
    "\n",
    "REBOUND can also handle hyperbolic orbits, which have negative $a$ and $e>1$:"
   ]
  },
  {
   "cell_type": "code",
   "execution_count": 20,
   "metadata": {
    "collapsed": false
   },
   "outputs": [
    {
     "name": "stdout",
     "output_type": "stream",
     "text": [
      "---------------------------------\n",
      "REBOUND version:     \t2.6.0\n",
      "REBOUND built on:    \tAug 26 2015 10:59:37\n",
      "Number of particles: \t3\n",
      "Selected integrator: \tias15\n",
      "Simulation time:     \t0.000000\n",
      "Current timestep:    \t0.001000\n",
      "---------------------------------\n",
      "<rebound.Particle object, id=-1 m=1.0 x=0.0 y=0.0 z=0.0 vx=0.0 vy=0.0 vz=0.0>\n",
      "<rebound.Particle object, id=-1 m=0.0 x=0.48627207528132577 y=0.7573238863271068 z=-9.274542733083253e-17 vx=0.9302811761928806 vy=-0.5973266739761528 vz=7.315141993302302e-17>\n",
      "<rebound.Particle object, id=-1 m=0.0 x=0.07999999999999999 y=0.0 z=0.0 vx=0.0 vy=5.477225575051662 vz=0.0>\n",
      "---------------------------------\n"
     ]
    }
   ],
   "source": [
    "sim.add(a=-0.2, e=1.4)\n",
    "sim.status()"
   ]
  },
  {
   "cell_type": "markdown",
   "metadata": {},
   "source": [
    "Currently there is no support for exactly parabolic orbits, but we can get a close approximation by passing a nearby hyperbolic orbit where we can specify the pericenter = $|a|(e-1)$ with $a$ and $e$.  For example, for a 0.1 AU pericenter,"
   ]
  },
  {
   "cell_type": "code",
   "execution_count": 29,
   "metadata": {
    "collapsed": false
   },
   "outputs": [
    {
     "name": "stdout",
     "output_type": "stream",
     "text": [
      "<rebound.Orbit instance, a=-281474976710656.0 e=1.0000000000000004 inc=0.0 Omega=0.0 omega=0.0 f=0.0>\n"
     ]
    }
   ],
   "source": [
    "sim = rebound.Simulation()\n",
    "sim.add(m=1.)\n",
    "q = 0.1\n",
    "a=-1.e14\n",
    "e=1.+q/np.fabs(a)\n",
    "sim.add(a=a, e=e)\n",
    "print(sim.calculate_orbits()[0])"
   ]
  },
  {
   "cell_type": "markdown",
   "metadata": {},
   "source": [
    "**Retrograde Orbits**\n",
    "\n",
    "Orbital elements can be counterintuitive for retrograde orbits, but REBOUND tries to sort them out consistently.  This can lead to some initially surprising results.  For example,"
   ]
  },
  {
   "cell_type": "code",
   "execution_count": 19,
   "metadata": {
    "collapsed": false
   },
   "outputs": [
    {
     "name": "stdout",
     "output_type": "stream",
     "text": [
      "<rebound.Orbit instance, a=1.0000000000000002 e=0.10000000000000024 inc=3.141592653589793 Omega=0.0 omega=-0.9999999999999999 f=0.0>\n"
     ]
    }
   ],
   "source": [
    "sim = rebound.Simulation()\n",
    "sim.add(m=1.)\n",
    "sim.add(a=1.,inc=np.pi,e=0.1, Omega=0., pomega=1.)\n",
    "print(sim.calculate_orbits()[0])"
   ]
  },
  {
   "cell_type": "markdown",
   "metadata": {},
   "source": [
    "We passed $\\Omega=0$ and $\\varpi=1.$.  For prograde orbits, $\\varpi = \\Omega + \\omega$, so we'd expect $\\omega = 1$, but instead we get $\\omega=-1$.  If we think about things physically, $\\varpi$ is the angle from the $x$ axis to pericenter, measured in the positive direction (counterclockwise) defined by $z$.  $\\Omega$ is always measured in this same sense, but $\\omega$ is always measured in the orbital plane *in the direction of the orbit*.  For retrograde orbits, this means that $\\omega$ is measured in the opposite sense to $\\Omega$, so $\\varpi = \\Omega - \\omega$, which is why we got $\\omega = -1$. \n",
    "\n",
    "Similarly, the retrograde version of $\\theta = \\Omega + \\omega + f$ is $\\theta = \\Omega - \\omega - f$, and `l` = $\\lambda = \\Omega + \\omega + M$ becomes $\\lambda = \\Omega - \\omega - M$.  REBOUND chooses these conventions based on whether $i < \\pi/2$, which means that if you were tracking $\\varpi$ for nearly polar orbits, you would get unphysical jumps if the orbits crossed back and forth between prograde and retrograde.  Of course, $\\varpi$ is not a good angle at such high inclinations, and only has physical meaning when the orbital plane nearly coincides with the reference plane."
   ]
  },
  {
   "cell_type": "markdown",
   "metadata": {},
   "source": [
<<<<<<< HEAD
=======
    "**Exceptions**\n",
    "\n",
    "Adding a particle or getting orbital elements should never yield NaNs in any of the structure fields.  Please let us know if you find a case that does.  \n",
    "\n",
    "In cases where it would return a NaN, rebound will raise a `ValueError`.  The only cases that should do so when adding a particle are 1) passing an eccentricity of exactly 1. 2) passing a negative eccentricity. 3) Passing $e>1$ if $a>0$. 4) Passing $e<1$ if $a<0$. 5) Passing a longitude or anomaly for a hyperbolic orbit that's beyond the range allowed by the asymptotes defined by the hyperbola.\n",
    "\n",
    "When obtaining orbital elements from a `Particle` structure, REBOUND will raise a `ValueError` if 1) the primary's mass is zero, or 2) the particle's and primary's position are the same.\n",
    "\n",
>>>>>>> 61da12ca
    "**Negative inclinations**\n",
    "\n",
    "While inclinations are only defined in the range $[0,\\pi]$, you can also pass negative inclinations when adding particles in REBOUND.  This is interpreted as referencing $\\Omega$ and $\\omega$ to the **descending**, rather than the ascending node.  So for example, if one set up particles with the same $\\Omega$ and a range of inclinations distributed around zero, one would obtain what one might expect, i.e. a set of orbits that are all rotated around the same line of nodes."
   ]
  }
 ],
 "metadata": {
  "kernelspec": {
   "display_name": "Python 2",
   "language": "python",
   "name": "python2"
  },
  "language_info": {
   "codemirror_mode": {
    "name": "ipython",
    "version": 2
   },
   "file_extension": ".py",
   "mimetype": "text/x-python",
   "name": "python",
   "nbconvert_exporter": "python",
   "pygments_lexer": "ipython2",
   "version": "2.7.10"
  }
 },
 "nbformat": 4,
 "nbformat_minor": 0
}<|MERGE_RESOLUTION|>--- conflicted
+++ resolved
@@ -6,8 +6,6 @@
    "source": [
     "# Orbital Elements\n",
     "\n",
-    "This tutorial gives you a quick overview on how orbital elements are handled in REBOUND. It is not a comprehensive introduction to orbital elements itself. \n",
-    "\n",
     "We can add particles to a simulation by specifying cartesian components:"
    ]
   },
@@ -21,7 +19,7 @@
    "source": [
     "import rebound\n",
     "sim = rebound.Simulation()\n",
-    "sim.add(m=1., x=1., vz=2.)"
+    "sim.add(m=1., x=1., vz = 2.)"
    ]
   },
   {
@@ -32,7 +30,7 @@
     "\n",
     "**Reference bodies**\n",
     "\n",
-    "As a reminder, there is a one-to-one mapping between (x,y,z,vx,vy,vz) and orbital elements, and one should always specify what the orbital elements are referenced against (e.g., the central star, the system's barycenter, etc.).  The differences betwen orbital elements referenced to these centers differ by approximately the mass ratio of the largest body to the central mass.  By default, REBOUND always uses Jacobi elements, which for each particle are always referenced to the center of mass of all particles with lower index in the simulation.  This is a useful set for theoretical calculations, and gives a logical behavior as the mass ratio increase, e.g., in the case of a circumbinary planet.  Let's set up a binary by adding another particle to the simulation. In this case we initialize the particle not with Cartesian coordinates but orbital elements."
+    "As a reminder, there is a one-to-one mapping between (x,y,z,vx,vy,vz) and orbital elements, and one should always specify what the orbital elements are referenced against (e.g., the central star, the system's barycenter, etc.).  The differences betwen orbital elements referenced to these centers differ by $\\sim$ the mass ratio of the largest body to the central mass.  By default, REBOUND always uses Jacobi elements, which for each particle are always referenced to the center of mass of all particles with lower index in the simulation.  This is a useful set for theoretical calculations, and gives a logical behavior as the mass ratio increase, e.g., in the case of a circumbinary planet.  Let's set up a binary,"
    ]
   },
   {
@@ -48,18 +46,14 @@
      "text": [
       "---------------------------------\n",
       "REBOUND version:     \t2.6.0\n",
-<<<<<<< HEAD
-      "REBOUND built on:    \tAug 26 2015 14:23:39\n",
-=======
       "REBOUND built on:    \tAug 26 2015 10:59:37\n",
->>>>>>> 61da12ca
       "Number of particles: \t2\n",
       "Selected integrator: \tias15\n",
       "Simulation time:     \t0.000000\n",
       "Current timestep:    \t0.001000\n",
       "---------------------------------\n",
       "<rebound.Particle object, id=-1 m=1.0 x=1.0 y=0.0 z=0.0 vx=0.0 vy=0.0 vz=2.0>\n",
-      "<rebound.Particle object, id=-1 m=1.0 x=2.0 y=0.0 z=0.0 vx=0.0 vy=1.41421356237 vz=2.0>\n",
+      "<rebound.Particle object, id=-1 m=1.0 x=2.0 y=0.0 z=0.0 vx=0.0 vy=1.4142135623730951 vz=2.0>\n",
       "---------------------------------\n"
      ]
     }
@@ -201,7 +195,7 @@
    "cell_type": "markdown",
    "metadata": {},
    "source": [
-    "The problem here is that $\\omega$ (the angle from the ascending node to pericenter) is ill-defined for a circular orbit, so it's not clear what we mean when we pass it, and we get spurious results (i.e., $\\omega = 0$ rather than 0.1, and $f=0.1$ rather than the default 0).  Similarly, $f$, the angle from pericenter to the particle's position, is undefined.  However, the true longitude $\\theta$, the broken angle from the $x$ axis to the ascending node = $\\Omega + \\omega + f$, and then to the particle's position, is always well defined (up to machine precision):  "
+    "The problem here is that $\\omega$ (the angle from the ascending node to pericenter) is ill-defined for a circular orbit, so it's not clear what we mean when we pass it, and we get spurious results (i.e., $\\omega = 0$ rather than 0.1, and $f=0.1$ rather than the default 0).  Similarly, $f$, the angle from pericenter to the particle's position, is undefined.  However, the true longitude $\\theta$, the broken angle from the $x$ axis to the ascending node = $\\Omega + \\omega + f$, and then to the particle's position, is always well defined:  "
    ]
   },
   {
@@ -657,8 +651,6 @@
    "cell_type": "markdown",
    "metadata": {},
    "source": [
-<<<<<<< HEAD
-=======
     "**Exceptions**\n",
     "\n",
     "Adding a particle or getting orbital elements should never yield NaNs in any of the structure fields.  Please let us know if you find a case that does.  \n",
@@ -667,30 +659,38 @@
     "\n",
     "When obtaining orbital elements from a `Particle` structure, REBOUND will raise a `ValueError` if 1) the primary's mass is zero, or 2) the particle's and primary's position are the same.\n",
     "\n",
->>>>>>> 61da12ca
     "**Negative inclinations**\n",
     "\n",
     "While inclinations are only defined in the range $[0,\\pi]$, you can also pass negative inclinations when adding particles in REBOUND.  This is interpreted as referencing $\\Omega$ and $\\omega$ to the **descending**, rather than the ascending node.  So for example, if one set up particles with the same $\\Omega$ and a range of inclinations distributed around zero, one would obtain what one might expect, i.e. a set of orbits that are all rotated around the same line of nodes."
    ]
+  },
+  {
+   "cell_type": "code",
+   "execution_count": null,
+   "metadata": {
+    "collapsed": true
+   },
+   "outputs": [],
+   "source": []
   }
  ],
  "metadata": {
   "kernelspec": {
-   "display_name": "Python 2",
+   "display_name": "Python 3",
    "language": "python",
-   "name": "python2"
+   "name": "python3"
   },
   "language_info": {
    "codemirror_mode": {
     "name": "ipython",
-    "version": 2
+    "version": 3
    },
    "file_extension": ".py",
    "mimetype": "text/x-python",
    "name": "python",
    "nbconvert_exporter": "python",
-   "pygments_lexer": "ipython2",
-   "version": "2.7.10"
+   "pygments_lexer": "ipython3",
+   "version": "3.4.3"
   }
  },
  "nbformat": 4,
