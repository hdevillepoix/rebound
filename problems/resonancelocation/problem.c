/**
 * @file 	problem.c
 * @brief 	Example problem: forced migration of GJ876.
 * @author 	Hanno Rein <hanno@hanno-rein.de>
 * @detail 	This example applies dissipative forces to two
 * bodies orbiting a central object. The forces are specified
 * in terms of damping timescales for the semi-major axis and
 * eccentricity. This mimics planetary micration in a proto-
 * stellar disc. The example reproduces the study of Lee & 
 * Peale (2002) on the formation of the planetary system 
 * GJ876. For a comparison, see figure 4 in their paper.
 *
 * 
 * @section 	LICENSE
 * Copyright (c) 2011 Hanno Rein, Shangfei Liu
 *
 * This file is part of rebound.
 *
 * rebound is free software: you can redistribute it and/or modify
 * it under the terms of the GNU General Public License as published by
 * the Free Software Foundation, either version 3 of the License, or
 * (at your option) any later version.
 *
 * rebound is distributed in the hope that it will be useful,
 * but WITHOUT ANY WARRANTY; without even the implied warranty of
 * MERCHANTABILITY or FITNESS FOR A PARTICULAR PURPOSE.  See the
 * GNU General Public License for more details.
 *
 * You should have received a copy of the GNU General Public License
 * along with rebound.  If not, see <http://www.gnu.org/licenses/>.
 *
 */
#include <stdio.h>
#include <stdlib.h>
#include <unistd.h>
#include <math.h>
#include <time.h>
#include "main.h"
#include "tools.h"
#include "output.h"
#include "problem.h"
#include "particle.h"
#include "boundaries.h"


void problem_migration_forces();

void problem_init(int argc, char* argv[]){
	system("rm -v *.txt");
	// Setup constants
	dt 		= 1.1234567e-3*2.*M_PI;
	boxsize 	= 5;
	init_box();

	// Initial conditions
	struct particle star;
	star.x  = 0; star.y  = 0; star.z  = 0;
	star.vx = 0; star.vy = 0; star.vz = 0;
	star.ax = 0; star.ay = 0; star.az = 0;
	star.m  = 1;
	particles_add(star); 
	
	struct particle p1;	// Planet 1
	p1.x 	= 1;	p1.y = 0;	p1.z = 0;
	p1.ax 	= 0;	p1.ay = 0; 	p1.az = 0;
	p1.m  	= 1.e-4;
	p1.vy 	= sqrt(G*(star.m+p1.m)/p1.x);
	p1.vx 	= 0;	p1.vz = 0;
	particles_add(p1); 
	
	struct particle p2;	// Planet 2
	p2.x 	= 1.62;	p2.y = 0; 	p2.z = 0;
	p2.ax 	= 0;	p2.ay = 0; 	p2.az = 0;
<<<<<<< HEAD
	p2.m  	= 1.e-4;
=======
	p2.m  	= 1.e-3;
>>>>>>> bbccbe95
	p2.vy 	= sqrt(G*(star.m+p2.m+p1.m)/p2.x);
	p2.vx 	= 0;	p2.vz = 0;
	particles_add(p2); 

	tools_move_to_center_of_momentum();
	problem_additional_forces = problem_migration_forces;
}

double prefac = 1;

// Semi-major axis damping
void problem_adot(){
	struct particle com = particles[0];
	for(int i=1;i<N;i++){
<<<<<<< HEAD
		// position
		struct particle* p = &(particles[i]);
		struct orbit o = tools_p2orbit(*p,com);
		
		double force = 1.e-7 + (o.a-1.3)*0.5e-4;
		double tau_a = 2.*M_PI/force;
		double tmpfac = dt/tau_a*prefac;
		
		p->x  -= (p->x-com.x)*tmpfac;
		p->y  -= (p->y-com.y)*tmpfac;
		p->z  -= (p->z-com.z)*tmpfac;
		// velocity
		p->vx  += 0.5 * (p->vx-com.vx)*tmpfac;
		p->vy  += 0.5 * (p->vx-com.vy)*tmpfac;
		p->vz  += 0.5 * (p->vx-com.vz)*tmpfac;

		com.x   = com.x  * com.m + particles[i].x  * particles[i].m;
		com.y   = com.y  * com.m + particles[i].y  * particles[i].m;
		com.z   = com.z  * com.m + particles[i].z  * particles[i].m;
		com.vx  = com.vx * com.m + particles[i].vx * particles[i].m;
		com.vy  = com.vy * com.m + particles[i].vy * particles[i].m;
		com.vz  = com.vz * com.m + particles[i].vz * particles[i].m;
		com.m  += particles[i].m;
		com.x  /= com.m;
		com.y  /= com.m;
		com.z  /= com.m;
		com.vx /= com.m;
		com.vy /= com.m;
		com.vz /= com.m;
=======
		if (tau_a[i]!=0){
			double tmpfac = dt/tau_a[i];
			// position
			struct particle* p = &(particles[i]);
			p->x  -= (p->x-com.x)*tmpfac;
			p->y  -= (p->y-com.y)*tmpfac;
			p->z  -= (p->z-com.z)*tmpfac;
			// velocity
			p->vx  += 0.5 * (p->vx-com.vx)*tmpfac;
			p->vy  += 0.5 * (p->vx-com.vy)*tmpfac;
			p->vz  += 0.5 * (p->vx-com.vz)*tmpfac;
		}
		com =tools_get_center_of_mass(com,particles[i]);
>>>>>>> bbccbe95
	}
}

// Eccentricity damping
// This one is more complicated as it needs orbital elements to compute the forces.
void problem_edot(){
	struct particle com = particles[0];
	for(int i=1;i<N;i++){
<<<<<<< HEAD
		struct particle* p = &(particles[i]);
		struct orbit o = tools_p2orbit(*p,com);
		double tau_e = 2.*M_PI*1e2;
		double d = dt/tau_e*prefac;

		double rdot  = o.h/o.a/( 1. - o.e*o.e ) * o.e * sin(o.f);
		double rfdote = o.h/o.a/( 1. - o.e*o.e ) * ( 1. + o.e*cos(o.f) ) * (o.e + cos(o.f)) / (1.-o.e*o.e) / (1.+o.e*cos(o.f));
		//position
		double tmpfac = d * (  o.r/(o.a*(1.-o.e*o.e)) - (1.+o.e*o.e)/(1.-o.e*o.e));
		p->x -= tmpfac * (p->x-com.x);
		p->y -= tmpfac * (p->y-com.y);
		p->z -= tmpfac * (p->z-com.z);
		//vx
		tmpfac = rdot/(o.e*(1.-o.e*o.e));
		p->vx -= d * o.e * (   cos(o.Omega) *      (tmpfac * cos(o.omega+o.f) - rfdote*sin(o.omega+o.f) )
					-cos(o.inc) * sin(o.Omega) * (tmpfac * sin(o.omega+o.f) + rfdote*cos(o.omega+o.f) ));
		//vy
		p->vy -= d * o.e * (   sin(o.Omega) *      (tmpfac * cos(o.omega+o.f) - rfdote*sin(o.omega+o.f) )
					+cos(o.inc) * cos(o.Omega) * (tmpfac * sin(o.omega+o.f) + rfdote*cos(o.omega+o.f) ));
		//vz
		p->vz -= d * o.e * (     sin(o.inc) *      (tmpfac * sin(o.omega+o.f) + rfdote*cos(o.omega+o.f) ));

		com.x   = com.x  * com.m + particles[i].x  * particles[i].m;
		com.y   = com.y  * com.m + particles[i].y  * particles[i].m;
		com.z   = com.z  * com.m + particles[i].z  * particles[i].m;
		com.vx  = com.vx * com.m + particles[i].vx * particles[i].m;
		com.vy  = com.vy * com.m + particles[i].vy * particles[i].m;
		com.vz  = com.vz * com.m + particles[i].vz * particles[i].m;
		com.m  += particles[i].m;
		com.x  /= com.m;
		com.y  /= com.m;
		com.z  /= com.m;
		com.vx /= com.m;
		com.vy /= com.m;
		com.vz /= com.m;
=======
		if (tau_e[i]!=0){
			double d = dt/tau_e[i];
			struct particle* p = &(particles[i]);
			struct orbit o = tools_p2orbit(*p,com);
			double rdot  = o.h/o.a/( 1. - o.e*o.e ) * o.e * sin(o.f);
			double rfdote = o.h/o.a/( 1. - o.e*o.e ) * ( 1. + o.e*cos(o.f) ) * (o.e + cos(o.f)) / (1.-o.e*o.e) / (1.+o.e*cos(o.f));
			//position
			double tmpfac = d * (  o.r/(o.a*(1.-o.e*o.e)) - (1.+o.e*o.e)/(1.-o.e*o.e));
			p->x -= tmpfac * (p->x-com.x);
			p->y -= tmpfac * (p->y-com.y);
			p->z -= tmpfac * (p->z-com.z);
			//vx
			tmpfac = rdot/(o.e*(1.-o.e*o.e));
			p->vx -= d * o.e * (   cos(o.Omega) *      (tmpfac * cos(o.omega+o.f) - rfdote*sin(o.omega+o.f) )
						-cos(o.inc) * sin(o.Omega) * (tmpfac * sin(o.omega+o.f) + rfdote*cos(o.omega+o.f) ));
			//vy
			p->vy -= d * o.e * (   sin(o.Omega) *      (tmpfac * cos(o.omega+o.f) - rfdote*sin(o.omega+o.f) )
						+cos(o.inc) * cos(o.Omega) * (tmpfac * sin(o.omega+o.f) + rfdote*cos(o.omega+o.f) ));
			//vz
			p->vz -= d * o.e * (     sin(o.inc) *      (tmpfac * sin(o.omega+o.f) + rfdote*cos(o.omega+o.f) ));
		}
		com =tools_get_center_of_mass(com,particles[i]);
>>>>>>> bbccbe95
	}
}

void problem_migration_forces(){
	double mig_t1 = 10000;
	double mig_t2 = 30000;
	if (t>mig_t1){
		if (t<mig_t2){
			prefac = 1.-  (t-mig_t1)/(mig_t2-mig_t1);
		}else{
			prefac = 0;
		}
	}
	problem_adot();
	problem_edot();
}

void problem_inloop(){
}

void output_period_ratio(char* filename){
<<<<<<< HEAD
	struct particle com = particles[0];
	double period1, period2;
	for(int i=1;i<3;i++){
		struct orbit o = tools_p2orbit(particles[i],com);
		if (i==1) period1=o.P;
		if (i==2) period2=o.P;
		com.x   = com.x  * com.m + particles[i].x  * particles[i].m;
		com.y   = com.y  * com.m + particles[i].y  * particles[i].m;
		com.z   = com.z  * com.m + particles[i].z  * particles[i].m;
		com.vx  = com.vx * com.m + particles[i].vx * particles[i].m;
		com.vy  = com.vy * com.m + particles[i].vy * particles[i].m;
		com.vz  = com.vz * com.m + particles[i].vz * particles[i].m;
		com.m  += particles[i].m;
		com.x  /= com.m;
		com.y  /= com.m;
		com.z  /= com.m;
		com.vx /= com.m;
		com.vy /= com.m;
		com.vz /= com.m;
	}
	
=======
	struct orbit o1 = tools_p2orbit(particles[1],particles[0]);
	struct orbit o2 = tools_p2orbit(particles[2],tools_get_center_of_mass(particles[0],particles[1]));
>>>>>>> bbccbe95
	FILE* of = fopen(filename,"a+"); 
	fprintf(of,"%e\t%e\n",t,o2.P/o1.P);
	fclose(of);
}

void problem_output(){
	if(output_check(10000.*dt)){
		output_timing();
	}
	if(output_check(5.436542264)){
		output_append_orbits("orbits.txt");
		output_period_ratio("period_ratio.txt");
	}
}

void problem_finish(){
}<|MERGE_RESOLUTION|>--- conflicted
+++ resolved
@@ -44,6 +44,8 @@
 
 
 void problem_migration_forces();
+double* tau_a;
+double* tau_e;
 
 void problem_init(int argc, char* argv[]){
 	system("rm -v *.txt");
@@ -71,17 +73,19 @@
 	struct particle p2;	// Planet 2
 	p2.x 	= 1.62;	p2.y = 0; 	p2.z = 0;
 	p2.ax 	= 0;	p2.ay = 0; 	p2.az = 0;
-<<<<<<< HEAD
-	p2.m  	= 1.e-4;
-=======
 	p2.m  	= 1.e-3;
->>>>>>> bbccbe95
 	p2.vy 	= sqrt(G*(star.m+p2.m+p1.m)/p2.x);
 	p2.vx 	= 0;	p2.vz = 0;
 	particles_add(p2); 
 
+	problem_additional_forces = problem_migration_forces;
+	tau_a = calloc(N,sizeof(double));
+	tau_e = calloc(N,sizeof(double));
+
+	tau_a[2] = 2.*M_PI*20000.;
+	tau_e[2] = 2.*M_PI*2000.;
+
 	tools_move_to_center_of_momentum();
-	problem_additional_forces = problem_migration_forces;
 }
 
 double prefac = 1;
@@ -90,37 +94,6 @@
 void problem_adot(){
 	struct particle com = particles[0];
 	for(int i=1;i<N;i++){
-<<<<<<< HEAD
-		// position
-		struct particle* p = &(particles[i]);
-		struct orbit o = tools_p2orbit(*p,com);
-		
-		double force = 1.e-7 + (o.a-1.3)*0.5e-4;
-		double tau_a = 2.*M_PI/force;
-		double tmpfac = dt/tau_a*prefac;
-		
-		p->x  -= (p->x-com.x)*tmpfac;
-		p->y  -= (p->y-com.y)*tmpfac;
-		p->z  -= (p->z-com.z)*tmpfac;
-		// velocity
-		p->vx  += 0.5 * (p->vx-com.vx)*tmpfac;
-		p->vy  += 0.5 * (p->vx-com.vy)*tmpfac;
-		p->vz  += 0.5 * (p->vx-com.vz)*tmpfac;
-
-		com.x   = com.x  * com.m + particles[i].x  * particles[i].m;
-		com.y   = com.y  * com.m + particles[i].y  * particles[i].m;
-		com.z   = com.z  * com.m + particles[i].z  * particles[i].m;
-		com.vx  = com.vx * com.m + particles[i].vx * particles[i].m;
-		com.vy  = com.vy * com.m + particles[i].vy * particles[i].m;
-		com.vz  = com.vz * com.m + particles[i].vz * particles[i].m;
-		com.m  += particles[i].m;
-		com.x  /= com.m;
-		com.y  /= com.m;
-		com.z  /= com.m;
-		com.vx /= com.m;
-		com.vy /= com.m;
-		com.vz /= com.m;
-=======
 		if (tau_a[i]!=0){
 			double tmpfac = dt/tau_a[i];
 			// position
@@ -134,7 +107,6 @@
 			p->vz  += 0.5 * (p->vx-com.vz)*tmpfac;
 		}
 		com =tools_get_center_of_mass(com,particles[i]);
->>>>>>> bbccbe95
 	}
 }
 
@@ -143,43 +115,6 @@
 void problem_edot(){
 	struct particle com = particles[0];
 	for(int i=1;i<N;i++){
-<<<<<<< HEAD
-		struct particle* p = &(particles[i]);
-		struct orbit o = tools_p2orbit(*p,com);
-		double tau_e = 2.*M_PI*1e2;
-		double d = dt/tau_e*prefac;
-
-		double rdot  = o.h/o.a/( 1. - o.e*o.e ) * o.e * sin(o.f);
-		double rfdote = o.h/o.a/( 1. - o.e*o.e ) * ( 1. + o.e*cos(o.f) ) * (o.e + cos(o.f)) / (1.-o.e*o.e) / (1.+o.e*cos(o.f));
-		//position
-		double tmpfac = d * (  o.r/(o.a*(1.-o.e*o.e)) - (1.+o.e*o.e)/(1.-o.e*o.e));
-		p->x -= tmpfac * (p->x-com.x);
-		p->y -= tmpfac * (p->y-com.y);
-		p->z -= tmpfac * (p->z-com.z);
-		//vx
-		tmpfac = rdot/(o.e*(1.-o.e*o.e));
-		p->vx -= d * o.e * (   cos(o.Omega) *      (tmpfac * cos(o.omega+o.f) - rfdote*sin(o.omega+o.f) )
-					-cos(o.inc) * sin(o.Omega) * (tmpfac * sin(o.omega+o.f) + rfdote*cos(o.omega+o.f) ));
-		//vy
-		p->vy -= d * o.e * (   sin(o.Omega) *      (tmpfac * cos(o.omega+o.f) - rfdote*sin(o.omega+o.f) )
-					+cos(o.inc) * cos(o.Omega) * (tmpfac * sin(o.omega+o.f) + rfdote*cos(o.omega+o.f) ));
-		//vz
-		p->vz -= d * o.e * (     sin(o.inc) *      (tmpfac * sin(o.omega+o.f) + rfdote*cos(o.omega+o.f) ));
-
-		com.x   = com.x  * com.m + particles[i].x  * particles[i].m;
-		com.y   = com.y  * com.m + particles[i].y  * particles[i].m;
-		com.z   = com.z  * com.m + particles[i].z  * particles[i].m;
-		com.vx  = com.vx * com.m + particles[i].vx * particles[i].m;
-		com.vy  = com.vy * com.m + particles[i].vy * particles[i].m;
-		com.vz  = com.vz * com.m + particles[i].vz * particles[i].m;
-		com.m  += particles[i].m;
-		com.x  /= com.m;
-		com.y  /= com.m;
-		com.z  /= com.m;
-		com.vx /= com.m;
-		com.vy /= com.m;
-		com.vz /= com.m;
-=======
 		if (tau_e[i]!=0){
 			double d = dt/tau_e[i];
 			struct particle* p = &(particles[i]);
@@ -202,7 +137,6 @@
 			p->vz -= d * o.e * (     sin(o.inc) *      (tmpfac * sin(o.omega+o.f) + rfdote*cos(o.omega+o.f) ));
 		}
 		com =tools_get_center_of_mass(com,particles[i]);
->>>>>>> bbccbe95
 	}
 }
 
@@ -224,42 +158,21 @@
 }
 
 void output_period_ratio(char* filename){
-<<<<<<< HEAD
-	struct particle com = particles[0];
-	double period1, period2;
-	for(int i=1;i<3;i++){
-		struct orbit o = tools_p2orbit(particles[i],com);
-		if (i==1) period1=o.P;
-		if (i==2) period2=o.P;
-		com.x   = com.x  * com.m + particles[i].x  * particles[i].m;
-		com.y   = com.y  * com.m + particles[i].y  * particles[i].m;
-		com.z   = com.z  * com.m + particles[i].z  * particles[i].m;
-		com.vx  = com.vx * com.m + particles[i].vx * particles[i].m;
-		com.vy  = com.vy * com.m + particles[i].vy * particles[i].m;
-		com.vz  = com.vz * com.m + particles[i].vz * particles[i].m;
-		com.m  += particles[i].m;
-		com.x  /= com.m;
-		com.y  /= com.m;
-		com.z  /= com.m;
-		com.vx /= com.m;
-		com.vy /= com.m;
-		com.vz /= com.m;
-	}
-	
-=======
 	struct orbit o1 = tools_p2orbit(particles[1],particles[0]);
 	struct orbit o2 = tools_p2orbit(particles[2],tools_get_center_of_mass(particles[0],particles[1]));
->>>>>>> bbccbe95
 	FILE* of = fopen(filename,"a+"); 
 	fprintf(of,"%e\t%e\n",t,o2.P/o1.P);
 	fclose(of);
 }
 
 void problem_output(){
+	if(output_check(1000.)){
+		tools_move_to_center_of_momentum();
+	}
 	if(output_check(10000.*dt)){
 		output_timing();
 	}
-	if(output_check(5.436542264)){
+	if(output_check(54.36542264)){
 		output_append_orbits("orbits.txt");
 		output_period_ratio("period_ratio.txt");
 	}
