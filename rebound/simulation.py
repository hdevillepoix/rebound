--- conflicted
+++ resolved
@@ -68,15 +68,11 @@
                 ("a_i", POINTER(c_double)),
                 ("a_f", POINTER(c_double)),
                 ("a_Nmax", c_int),
-<<<<<<< HEAD
-                ("timestep_too_large_warning", c_int)]
-=======
                 ("timestep_too_large_warning", c_int),
                 ("steps", c_ulonglong),
                 ("steps_miniactive", c_ulonglong),
                 ("steps_miniN", c_ulonglong),
                 ]
->>>>>>> 4914899e
 
 
 class reb_simulation_integrator_wh(Structure):
