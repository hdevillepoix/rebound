from ctypes import *
import math
import os
import ctypes.util
try:
    import pkg_resources
except: 
    # Fails on python3, but not important
    pass
import types
        
INTEGRATORS = {"ias15": 0, "whfast": 1, "sei": 2, "wh": 3, "leapfrog": 4, "hybrid": 5, "none": 6}

class ReboundModule(types.ModuleType):
    _pymodulespath = os.path.dirname(__file__)
    clibrebound = None   # Class variable
    try:
        clibrebound = CDLL(_pymodulespath+"/../librebound.so", RTLD_GLOBAL)
    except:
        print("Cannot find library 'librebound.so'.")
        raise

    AFF = CFUNCTYPE(None)
<<<<<<< HEAD
    afp = None # additional forces pointer
    ptmp = None # post timestep modifications pointer 
=======
    fp = None
    _units = {'length':None, 'time':None, 'mass':None}
>>>>>>> 6ed2d43c

# Status functions
    @property
    def build_str(self):
        return str(c_char_p.in_dll(self.clibrebound, "build_str").value)

    def status(self):
        """ Returns a string with a summary of the current status 
            of the simulation
            """
        s= ""
        s += "---------------------------------\n"
        try:
            s += "Rebound version:     \t" + pkg_resources.require("rebound")[0].version +"\n"
        except:
            # Fails on python3, but not important
            pass
        s += "Build on:            \t" + self.build_str + "\n"
        s += "Number of particles: \t%d\n" %self.N       
        s += "Simulation time:     \t%f\n" %self.t
        if self.N>0:
            s += "---------------------------------\n"
            for p in self.particles:
                s += str(p) + "\n"
        s += "---------------------------------"
        print(s)

# Set function pointer for additional forces
    @property
    def additional_forces(self):
        return self.afp   # might not be needed

    @additional_forces.setter
    def additional_forces(self, func):
        if(isinstance(func,types.FunctionType)):
            # Python function pointer
            self.afp = self.AFF(func)
            self.clibrebound.set_additional_forces(self.afp)
        else:
            # C function pointer
            self.clibrebound.set_additional_forces_with_parameters(func)
            self.afp = "C function pointer value currently not accessible from python.  Edit librebound.py"

    @property
    def post_timestep_modifications(self):
        return self.ptmp

    @post_timestep_modifications.setter
    def post_timestep_modifications(self, func):
        if(isinstance(func, types.FunctionType)):
            # Python function pointer
            self.ptmp = self.AFF(func)
            self.clibrebound.set_post_timestep_modifications(self.ptmp)
        else:
            # C function pointer
            self.clibrebound.set_post_timestep_modifications_with_parameters(func)
            self.ptmp = "C function pointer value currently not accessible from python.  Edit librebound.py" 

# Setter/getter of parameters and constants
    @property
    def G(self):
        return c_double.in_dll(self.clibrebound, "G").value

    @G.setter
    def G(self, value):
        c_double.in_dll(self.clibrebound, "G").value = value

    @property
    def dt(self):
        return c_double.in_dll(self.clibrebound, "dt").value

    @dt.setter
    def dt(self, value):
        c_double.in_dll(self.clibrebound, "dt").value = value

    @property
    def t(self):
        return c_double.in_dll(self.clibrebound, "t").value

    @t.setter
    def t(self, value):
        c_double.in_dll(self.clibrebound, "t").value = value

    @property
    def min_dt(self):
        return c_double.in_dll(self.clibrebound, "integrator_ias15_min_dt").value

    @min_dt.setter
    def min_dt(self, value):
        c_double.in_dll(self.clibrebound, "integrator_ias15_min_dt").value = value
    
    @property
    def integrator_ias15_epsilon(self):
        return c_double.in_dll(self.clibrebound, "integrator_ias15_epsilon").value

    @integrator_ias15_epsilon.setter
    def integrator_ias15_epsilon(self, value):
        c_double.in_dll(self.clibrebound, "integrator_ias15_epsilon").value = value


    @property
    def N(self):
        return c_int.in_dll(self.clibrebound, "N").value 
   
    @N.setter
    def N(self, value):
        c_int.in_dll(self.clibrebound, "N").value = value

    @property
    def N_active(self):
        return c_int.in_dll(self.clibrebound, "N_active").value

    @N_active.setter
    def N_active(self, value):
        c_int.in_dll(self.clibrebound, "N_active").value = value

    @property
    def integrator(self):
        i = c_int.in_dll(self.clibrebound, "integrator").value
        for name, _i in INTEGRATORS.items():
            if i==_i:
                return name
        return i

    @integrator.setter
    def integrator(self, value):
        if isinstance(value, int):
            self.clibrebound.set_integrator(c_int(value))
        elif isinstance(value, basestring):
            debug.integrator_fullname = value
            debug.integrator_package = "REBOUND"
            value = value.lower()
            if value in INTEGRATORS: 
                self.integrator = INTEGRATORS[value]
            elif value.lower() == "mercury":
                debug.integrator_package = "MERCURY"
            elif value.lower() == "swifter-whm":
                debug.integrator_package = "SWIFTER"
            elif value.lower() == "swifter-symba":
                debug.integrator_package = "SWIFTER"
            elif value.lower() == "swifter-helio":
                debug.integrator_package = "SWIFTER"
            elif value.lower() == "swifter-tu4":
                debug.integrator_package = "SWIFTER"
            else:
                raise ValueError("Warning. Integrator not found.")

    @property
    def force_is_velocitydependent(self):
        return c_int.in_dll(self.clibrebound, "integrator_force_is_velocitydependent").value

    @force_is_velocitydependent.setter
    def force_is_velocitydependent(self, value):
        if isinstance(value, int):
            c_int.in_dll(self.clibrebound, "integrator_force_is_velocitydependent").value = value
            return
        raise ValueError("Expecting integer.")
    
# Units

    @property
    def units(self):
        return self._units

    @units.setter
    def units(self, newunits):
        newunits = self.check_units(newunits)        
        if self.particles: # some particles are loaded
            raise Exception("Error:  You cannot set the units after populating the particles array.  See Units.ipynb in python_tutorials.")
        self.update_units(newunits) 

    def check_units(self, newunits):   
        if len(newunits) is not 3:
            raise Exception("Error: Need to pass exactly 3 units for length, time, and mass (any order), see python_tutorials/Units.ipynb")
        
        l_unit = t_unit = m_unit = None
        for unit in newunits:
            unit = unit.lower()
            if unit in lengths_SI:
                l_unit = unit
            if unit in times_SI:
                t_unit = unit
            if unit in masses_SI:
                m_unit = unit

        if l_unit is None or t_unit is None or m_unit is None:
            raise Exception("Error: Need to assign rebound.units a tuple consisting of 3 units for length, time, and mass (any order).  See python_tutorials/Units.ipynb.  If you passed such a tuple, at least one of your units isn't in our list.  Please update the dictionaries at the bottom of rebound/rebound/librebound.py and send a pull request!")

        return (l_unit, t_unit, m_unit)

    def update_units(self, newunits): 
        self._units['length'] = newunits[0] 
        self._units['time'] = newunits[1] 
        self._units['mass'] = newunits[2] 
        self.G = self.convert_G(self._units['length'], self._units['time'], self._units['mass'])

    def convert_particle_units(self, *args): 
        new_l, new_t, new_m = self.check_units(args)
        for p in self.particles:
            self.convert_p(p, self._units['length'], self._units['time'], self._units['mass'], new_l, new_t, new_m)
        self.update_units((new_l, new_t, new_m))

    def convert_p(self, p, old_l, old_t, old_m, new_l, new_t, new_m):
        p.m = self.convert_mass(p.m, old_m, new_m)
        p.x = self.convert_length(p.x, old_l, new_l) 
        p.y = self.convert_length(p.y, old_l, new_l)
        p.z = self.convert_length(p.z, old_l, new_l)
        p.vx = self.convert_vel(p.vx, old_l, old_t, new_l, new_t)
        p.vy = self.convert_vel(p.vy, old_l, old_t, new_l, new_t)
        p.vz = self.convert_vel(p.vz, old_l, old_t, new_l, new_t)
        p.ax = self.convert_acc(p.ax, old_l, old_t, new_l, new_t)
        p.ay = self.convert_acc(p.ay, old_l, old_t, new_l, new_t)
        p.az = self.convert_acc(p.az, old_l, old_t, new_l, new_t)
        return p

    def convert_mass(self, mass, old_m, new_m):
        return mass*masses_SI[old_m]/masses_SI[new_m]

    def convert_length(self, length, old_l, new_l):
        return length*lengths_SI[old_l]/lengths_SI[new_l]

    def convert_vel(self, vel, old_l, old_t, new_l, new_t):
        in_SI=vel*lengths_SI[old_l]/times_SI[old_t]
        return in_SI*times_SI[new_t]/lengths_SI[new_l]
    
    def convert_acc(self, acc, old_l, old_t, new_l, new_t):
        in_SI=acc*lengths_SI[old_l]/times_SI[old_t]**2
        return in_SI*times_SI[new_t]**2/lengths_SI[new_l]

    def convert_acc(self, acc, l_unit, t_unit):
        in_SI=acc*lengths_SI[self._units['length']]/times_SI[self._units['time']]**2
        return in_SI*times_SI[t_unit]**2/lengths_SI[l_unit]
    
    def convert_G(self, new_l, new_t, new_m):
        return G_SI*masses_SI[new_m]*times_SI[new_t]**2/lengths_SI[new_l]**3

       
# Debug tools
    @property
    def iter(self):
        return c_int.in_dll(self.clibrebound,"iter").value 

    @property
    def timing(self):
        return c_double.in_dll(self.clibrebound,"timing").value 
   
    
# MEGNO
    def init_megno(self, delta):
        self.clibrebound.tools_megno_init(c_double(delta))
    
    def calculate_megno(self):
        self.clibrebound.tools_megno.restype = c_double
        return self.clibrebound.tools_megno()
    
    def calculate_lyapunov(self):
        self.clibrebound.tools_lyapunov.restype = c_double
        return self.clibrebound.tools_lyapunov()
    
    @property
    def N_megno(self):
        return c_int.in_dll(self.clibrebound,"N_megno").value 
    
# Particle add function, used to be called particle_add() and add_particle() 
    def add(self, particle=None, **kwargs):   
        """Adds a particle to REBOUND. Accepts one of the following:
        1) A single Particle structure.
        2) The particle's mass and a set of cartesian coordinates: m,x,y,z,vx,vy,vz.
        3) The primary as a Particle structure, the particle's mass and a set of orbital elements primary,a,anom,e,omega,inv,Omega,MEAN (see kepler_particle() for the definition of orbital elements). 
        4) A name of an object (uses NASA Horizons to look up coordinates)
        5) A list of particles or names.
        """
        if particle is not None:
            if isinstance(particle, Particle):
                self.clibrebound.particles_add(particle)
            elif isinstance(particle, list):
                for p in particle:
                    self.add(p)
<<<<<<< HEAD
            elif isinstance(particle, str):
=======
            elif isinstance(particle,str):
                if None in self.units.values():
                    self.units = ('AU', 'yr2pi', 'Msun')
>>>>>>> 6ed2d43c
                self.add(horizons.getParticle(particle,**kwargs))
                self.convert_p(self.particles[-1], 'km', 's', 'kg', self._units['length'], self._units['time'], self._units['mass'])
        else: 
            self.add(Particle(**kwargs))

# Particle getter functions
    @property
    def particles(self):
        """Return an array that points to the particle structure.
        This is an array of pointers and thus the contents of the array update 
        as the simulation progresses. Note that the pointers could change,
        for example when a particle is added or removed from the simulation. 
        """
        ps = []
        N = c_int.in_dll(self.clibrebound,"N").value 
        getp = self.clibrebound.get_particles
        getp.restype = POINTER(Particle)
        ps_a = getp()
        for i in range(0,N):
            ps.append(ps_a[i])
        return ps

    @particles.deleter
    def particles(self):
        self.clibrebound.particles_remove_all()

    def remove_particle(self, index=None, ID=None, keepSorted=1):
        """ Removes a particle from the simulation.

        Parameters

        ----------

        Either the index in the particles array to remove, or the ID of the particle to
        remove.  The keepSorted flag ensures the particles array remains sorted
        in order of increasing IDs.  One might set it to zero in cases with many
        particles and many removals to speed things up.
        """
        if index is not None:
            success = self.clibrebound.particles_remove(c_int(index), keepSorted)
            if not success:
                print("Index %d passed to remove_particle was out of range (N=%d). Did not remove particle.\n"%(index, self.N))
            return
        if ID is not None:
            success = self.clibrebound.particles_remove_ID(c_int(ID), keepSorted)
            if not success:
                print("ID %d passed to remove_particle was not found.  Did not remove particle.\n"%(ID))


# Orbit calculation
    def calculate_orbits(self, heliocentric=False):
        """ Returns an array of Orbits of length N-1.

        Parameters
        __________

        By default this functions returns the orbits in Jacobi coordinates. 
        Set the parameter heliocentric to True to return orbits in heliocentric coordinates.
        """
        _particles = self.particles
        orbits = []
        for i in range(1,self.N):
            if heliocentric:
                com = _particles[0]
            else:
                com = self.calculate_com(i)
            orbits.append(_particles[i].calculate_orbit(primary=com))
        return orbits

# COM calculation 
    def calculate_com(self, last=None):
        """Returns the center of momentum for all particles in the simulation"""
        m = 0.
        x = 0.
        y = 0.
        z = 0.
        vx = 0.
        vy = 0.
        vz = 0.
        ps = self.particles    # particle pointer
        if last is not None:
            last = min(last, self.N)
        else:
            last = self.N
        for i in range(last):
            m  += ps[i].m
            x  += ps[i].x*ps[i].m
            y  += ps[i].y*ps[i].m
            z  += ps[i].z*ps[i].m
            vx += ps[i].vx*ps[i].m
            vy += ps[i].vy*ps[i].m
            vz += ps[i].vz*ps[i].m
        if m>0.:
            x /= m
            y /= m
            z /= m
            vx /= m
            vy /= m
            vz /= m
        return Particle(m=m, x=x, y=y, z=z, vx=vx, vy=vy, vz=vz)
    

# Tools
    def move_to_com(self):
        self.clibrebound.tools_move_to_center_of_momentum()
    
    def calculate_energy(self):
        self.clibrebound.tools_energy.restype = c_double
        return self.clibrebound.tools_energy()

    def reset(self):
        self._units = {'length':None, 'time':None, 'mass':None}
        debug.reset_debug()
        self.clibrebound.reset()


# Input/Output routines
    def save(self, filename):
        self.clibrebound.output_binary(c_char_p(filename.encode("ascii")))
        
    def load(self, filename):
        self.clibrebound.input_binary(c_char_p(filename.encode("ascii")))
        
# Integrator Flags
    @property 
    def integrator_whfast_corrector(self):
        return c_int.in_dll(self.clibrebound, "integrator_whfast_corrector").value
    
    @integrator_whfast_corrector.setter 
    def integrator_whfast_corrector(self, value):
        c_int.in_dll(self.clibrebound, "integrator_whfast_corrector").value = value

    @property
    def integrator_whfast_safe_mode(self):
        return c_int.in_dll(self.clibrebound, "integrator_whfast_safe_mode").value

    @integrator_whfast_safe_mode.setter
    def integrator_whfast_safe_mode(self, value):
        c_int.in_dll(self.clibrebound, "integrator_whfast_safe_mode").value = value

    @property
    def recalculate_jacobi_this_timestep(self):
        return c_int.in_dll(self.clibrebound, "integrator_whfast_recalculate_jacobi_this_timestep").value

    @recalculate_jacobi_this_timestep.setter
    def recalculate_jacobi_this_timestep(self, value):
        c_int.in_dll(self.clibrebound, "integrator_whfast_recalculate_jacobi_this_timestep").value = value
    
# Integration

    def step(self, do_timing = 1):
        self.clibrebound.rebound_step(c_int(do_timing))

    def integrate(self, tmax, exact_finish_time=1, maxR=0., minD=0.):
        if debug.integrator_package =="REBOUND":
            self.clibrebound.rebound_integrate.restype = c_int
            ret_value = self.clibrebound.rebound_integrate(c_double(tmax),c_int(exact_finish_time),c_double(maxR),c_double(minD))
            if ret_value == 1:
                raise self.NoParticleLeft("No more particles left in simulation.")
            if ret_value == 2:
                raise self.ParticleEscaping(c_int.in_dll(self.clibrebound, "escapedParticle").value, self.t)
            if ret_value == 3:
                raise self.CloseEncounter(c_int.in_dll(self.clibrebound, "closeEncounterPi").value,
                                     c_int.in_dll(self.clibrebound, "closeEncounterPj").value, self.t)
        else:
            debug.integrate_other_package(tmax,exact_finish_time)

    def integrator_synchronize(self):
        self.clibrebound.integrator_synchronize()

# Exceptions    
    class CloseEncounter(Exception):
        def __init__(self, index1, index2, t):
                self.index1 = index1
                self.index2 = index2
                self.t = t
        def __str__(self):
                return "A close encounter occured at time %f between particles with indices %d and %d."%(self.t, self.index1,self.index2)

    class ParticleEscaping(Exception):
        def __init__(self, index, t):
            self.index = index
            self.t = t
        def __str__(self):
            return "At least one particle's distance > maxR at time %f (index = %d)."%(self.t, self.index)

    class NoParticleLeft(Exception):
        pass

# Unit constants
G_SI = 6.674e-11
times_SI = {'s':1.,
    'hr':3600.,
    'yr':31557600., # Julian year (exact)
    'jyr':31557600.,
    'sidereal_yr':31558149.7635,
    'yr2pi':math.sqrt(149597870700.**3/1.3271244004193938e20), # chosen to make G=1
    'kyr':31557600.*1.e3,
    'myr':31557600.*1.e6,
    'gyr':31557600.*1.e9}
lengths_SI =  {'m':1.,
    'cm':0.01,
    'km':1000.,
    'au':149597870700.}

    #What we measure accurately is GM, so set mass units such that G*M gives the value of GM in horizons.py (in the list at the end of horizons.py, the NAIF codes ending in 99 refer to the planets, single digits to the total mass of the planet plus its moons).  Have to multiply by 10**9 since that list has G in kg^-1km^3/s^2 and we use SI.

masses_SI = {'kg':1.,
    'msun':1.3271244004193938E+11/G_SI*10**9,
    'mmercury':2.2031780000000021E+04/G_SI*10**9,
    'mvenus':3.2485859200000006E+05/G_SI*10**9,
    'mearth':3.9860043543609598E+05/G_SI*10**9,
    'mmars':4.282837362069909E+04/G_SI*10**9,
    'mjupiter':1.266865349218008E+08/G_SI*10**9,
    'msaturn':3.793120749865224E+07/G_SI*10**9,
    'muranus':5.793951322279009E+06/G_SI*10**9,
    'mneptune':6.835099502439672E+06/G_SI*10**9,
    'mpluto':8.696138177608748E+02/G_SI*10**9}



# Import at the end to avoid circular dependence
from .particle import *
from . import horizons
from . import debug<|MERGE_RESOLUTION|>--- conflicted
+++ resolved
@@ -21,13 +21,9 @@
         raise
 
     AFF = CFUNCTYPE(None)
-<<<<<<< HEAD
     afp = None # additional forces pointer
     ptmp = None # post timestep modifications pointer 
-=======
-    fp = None
     _units = {'length':None, 'time':None, 'mass':None}
->>>>>>> 6ed2d43c
 
 # Status functions
     @property
@@ -306,13 +302,9 @@
             elif isinstance(particle, list):
                 for p in particle:
                     self.add(p)
-<<<<<<< HEAD
-            elif isinstance(particle, str):
-=======
             elif isinstance(particle,str):
                 if None in self.units.values():
                     self.units = ('AU', 'yr2pi', 'Msun')
->>>>>>> 6ed2d43c
                 self.add(horizons.getParticle(particle,**kwargs))
                 self.convert_p(self.particles[-1], 'km', 's', 'kg', self._units['length'], self._units['time'], self._units['mass'])
         else: 
